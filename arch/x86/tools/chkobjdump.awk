--- conflicted
+++ resolved
@@ -8,10 +8,6 @@
 	od_sver = 19;
 }
 
-<<<<<<< HEAD
-/^GNU/ {
-	split($3, ver, ".");
-=======
 /^GNU objdump/ {
 	verstr = ""
 	for (i = 3; i <= NF; i++)
@@ -24,7 +20,6 @@
 		exit 0;
 	}
 	split(verstr, ver, ".");
->>>>>>> 6be32571
 	if (ver[1] > od_ver ||
 	    (ver[1] == od_ver && ver[2] >= od_sver)) {
 		exit 1;
