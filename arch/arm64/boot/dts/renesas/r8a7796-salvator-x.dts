--- conflicted
+++ resolved
@@ -32,7 +32,6 @@
 		reg = <0x0 0x48000000 0x0 0x78000000>;
 	};
 
-<<<<<<< HEAD
 	reg_1p8v: regulator0 {
 		compatible = "regulator-fixed";
 		regulator-name = "fixed-1.8V";
@@ -97,7 +96,8 @@
 		gpios-states = <1>;
 		states = <3300000 1
 			  1800000 0>;
-=======
+	};
+
 	vga-encoder {
 		compatible = "adi,adv7123";
 
@@ -128,7 +128,6 @@
 				remote-endpoint = <&adv7123_out>;
 			};
 		};
->>>>>>> 3bd092b7
 	};
 };
 
