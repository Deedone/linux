/*
 *  Copyright 2004-2007 Freescale Semiconductor, Inc. All Rights Reserved.
 */

/*
 * This program is free software; you can redistribute it and/or modify
 * it under the terms of the GNU General Public License version 2 as
 * published by the Free Software Foundation.
 */

#ifndef __ASM_ARCH_MXC_IRQS_H__
#define __ASM_ARCH_MXC_IRQS_H__

/*
 * So far all i.MX SoCs have 64 internal interrupts
 */
#define MXC_INTERNAL_IRQS	64

#define MXC_GPIO_IRQ_START	MXC_INTERNAL_IRQS

#if defined CONFIG_ARCH_MX1
#define MXC_GPIO_IRQS		(32 * 4)
#elif defined CONFIG_ARCH_MX2
#define MXC_GPIO_IRQS		(32 * 6)
#elif defined CONFIG_ARCH_MX3
#define MXC_GPIO_IRQS		(32 * 3)
#endif

/*
 * The next 16 interrupts are for board specific purposes.  Since
 * the kernel can only run on one machine at a time, we can re-use
 * these.  If you need more, increase MXC_BOARD_IRQS, but keep it
 * within sensible limits.
 */
#define MXC_BOARD_IRQ_START	(MXC_INTERNAL_IRQS + MXC_GPIO_IRQS)
#define MXC_BOARD_IRQS	16

#define MXC_IPU_IRQ_START	(MXC_BOARD_IRQ_START + MXC_BOARD_IRQS)
<<<<<<< HEAD

#ifdef CONFIG_MX3_IPU_IRQS
#define MX3_IPU_IRQS CONFIG_MX3_IPU_IRQS
#else
#define MX3_IPU_IRQS 0
#endif

#define NR_IRQS			(MXC_IPU_IRQ_START + MX3_IPU_IRQS)
=======
>>>>>>> 6574612f

#ifdef CONFIG_MX3_IPU_IRQS
#define MX3_IPU_IRQS CONFIG_MX3_IPU_IRQS
#else
#define MX3_IPU_IRQS 0
#endif

#define NR_IRQS			(MXC_IPU_IRQ_START + MX3_IPU_IRQS)

extern int imx_irq_set_priority(unsigned char irq, unsigned char prio);

/* all normal IRQs can be FIQs */
#define FIQ_START	0
/* switch betwean IRQ and FIQ */
extern int mxc_set_irq_fiq(unsigned int irq, unsigned int type);

#endif /* __ASM_ARCH_MXC_IRQS_H__ */<|MERGE_RESOLUTION|>--- conflicted
+++ resolved
@@ -36,17 +36,6 @@
 #define MXC_BOARD_IRQS	16
 
 #define MXC_IPU_IRQ_START	(MXC_BOARD_IRQ_START + MXC_BOARD_IRQS)
-<<<<<<< HEAD
-
-#ifdef CONFIG_MX3_IPU_IRQS
-#define MX3_IPU_IRQS CONFIG_MX3_IPU_IRQS
-#else
-#define MX3_IPU_IRQS 0
-#endif
-
-#define NR_IRQS			(MXC_IPU_IRQ_START + MX3_IPU_IRQS)
-=======
->>>>>>> 6574612f
 
 #ifdef CONFIG_MX3_IPU_IRQS
 #define MX3_IPU_IRQS CONFIG_MX3_IPU_IRQS
