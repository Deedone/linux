--- conflicted
+++ resolved
@@ -27,17 +27,10 @@
   - clock-names: Name of the clocks. This property is model-dependent.
     - R8A7779 uses a single functional clock. The clock doesn't need to be
       named.
-<<<<<<< HEAD
-    - R8A779[013456] use one functional clock per channel and one clock per LVDS
-      encoder (if available). The functional clocks must be named "du.x" with
-      "x" being the channel numerical index. The LVDS clocks must be named
-      "lvds.x" with "x" being the LVDS encoder numerical index.
-=======
     - R8A779[0123456] use one functional clock per channel and one clock per
       LVDS encoder (if available). The functional clocks must be named "du.x"
       with "x" being the channel numerical index. The LVDS clocks must be
       named "lvds.x" with "x" being the LVDS encoder numerical index.
->>>>>>> d2a726e6
     - In addition to the functional and encoder clocks, all DU versions also
       support externally supplied pixel clocks. Those clocks are optional.
       When supplied they must be named "dclkin.x" with "x" being the input
