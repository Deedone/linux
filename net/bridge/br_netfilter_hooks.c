/*
 *	Handle firewalling
 *	Linux ethernet bridge
 *
 *	Authors:
 *	Lennert Buytenhek		<buytenh@gnu.org>
 *	Bart De Schuymer		<bdschuym@pandora.be>
 *
 *	This program is free software; you can redistribute it and/or
 *	modify it under the terms of the GNU General Public License
 *	as published by the Free Software Foundation; either version
 *	2 of the License, or (at your option) any later version.
 *
 *	Lennert dedicates this file to Kerstin Wurdinger.
 */

#include <linux/module.h>
#include <linux/kernel.h>
#include <linux/slab.h>
#include <linux/ip.h>
#include <linux/netdevice.h>
#include <linux/skbuff.h>
#include <linux/if_arp.h>
#include <linux/if_ether.h>
#include <linux/if_vlan.h>
#include <linux/if_pppox.h>
#include <linux/ppp_defs.h>
#include <linux/netfilter_bridge.h>
#include <linux/netfilter_ipv4.h>
#include <linux/netfilter_ipv6.h>
#include <linux/netfilter_arp.h>
#include <linux/in_route.h>
#include <linux/inetdevice.h>

#include <net/ip.h>
#include <net/ipv6.h>
#include <net/addrconf.h>
#include <net/route.h>
#include <net/netfilter/br_netfilter.h>

#include <asm/uaccess.h>
#include "br_private.h"
#ifdef CONFIG_SYSCTL
#include <linux/sysctl.h>
#endif

#ifdef CONFIG_SYSCTL
static struct ctl_table_header *brnf_sysctl_header;
static int brnf_call_iptables __read_mostly = 1;
static int brnf_call_ip6tables __read_mostly = 1;
static int brnf_call_arptables __read_mostly = 1;
static int brnf_filter_vlan_tagged __read_mostly;
static int brnf_filter_pppoe_tagged __read_mostly;
static int brnf_pass_vlan_indev __read_mostly;
#else
#define brnf_call_iptables 1
#define brnf_call_ip6tables 1
#define brnf_call_arptables 1
#define brnf_filter_vlan_tagged 0
#define brnf_filter_pppoe_tagged 0
#define brnf_pass_vlan_indev 0
#endif

#define IS_IP(skb) \
	(!skb_vlan_tag_present(skb) && skb->protocol == htons(ETH_P_IP))

#define IS_IPV6(skb) \
	(!skb_vlan_tag_present(skb) && skb->protocol == htons(ETH_P_IPV6))

#define IS_ARP(skb) \
	(!skb_vlan_tag_present(skb) && skb->protocol == htons(ETH_P_ARP))

static inline __be16 vlan_proto(const struct sk_buff *skb)
{
	if (skb_vlan_tag_present(skb))
		return skb->protocol;
	else if (skb->protocol == htons(ETH_P_8021Q))
		return vlan_eth_hdr(skb)->h_vlan_encapsulated_proto;
	else
		return 0;
}

#define IS_VLAN_IP(skb) \
	(vlan_proto(skb) == htons(ETH_P_IP) && \
	 brnf_filter_vlan_tagged)

#define IS_VLAN_IPV6(skb) \
	(vlan_proto(skb) == htons(ETH_P_IPV6) && \
	 brnf_filter_vlan_tagged)

#define IS_VLAN_ARP(skb) \
	(vlan_proto(skb) == htons(ETH_P_ARP) &&	\
	 brnf_filter_vlan_tagged)

static inline __be16 pppoe_proto(const struct sk_buff *skb)
{
	return *((__be16 *)(skb_mac_header(skb) + ETH_HLEN +
			    sizeof(struct pppoe_hdr)));
}

#define IS_PPPOE_IP(skb) \
	(skb->protocol == htons(ETH_P_PPP_SES) && \
	 pppoe_proto(skb) == htons(PPP_IP) && \
	 brnf_filter_pppoe_tagged)

#define IS_PPPOE_IPV6(skb) \
	(skb->protocol == htons(ETH_P_PPP_SES) && \
	 pppoe_proto(skb) == htons(PPP_IPV6) && \
	 brnf_filter_pppoe_tagged)

/* largest possible L2 header, see br_nf_dev_queue_xmit() */
#define NF_BRIDGE_MAX_MAC_HEADER_LENGTH (PPPOE_SES_HLEN + ETH_HLEN)

struct brnf_frag_data {
	char mac[NF_BRIDGE_MAX_MAC_HEADER_LENGTH];
	u8 encap_size;
	u8 size;
	u16 vlan_tci;
	__be16 vlan_proto;
};

static DEFINE_PER_CPU(struct brnf_frag_data, brnf_frag_data_storage);

static void nf_bridge_info_free(struct sk_buff *skb)
{
	if (skb->nf_bridge) {
		nf_bridge_put(skb->nf_bridge);
		skb->nf_bridge = NULL;
	}
}

static inline struct net_device *bridge_parent(const struct net_device *dev)
{
	struct net_bridge_port *port;

	port = br_port_get_rcu(dev);
	return port ? port->br->dev : NULL;
}

static inline struct nf_bridge_info *nf_bridge_unshare(struct sk_buff *skb)
{
	struct nf_bridge_info *nf_bridge = skb->nf_bridge;

	if (atomic_read(&nf_bridge->use) > 1) {
		struct nf_bridge_info *tmp = nf_bridge_alloc(skb);

		if (tmp) {
			memcpy(tmp, nf_bridge, sizeof(struct nf_bridge_info));
			atomic_set(&tmp->use, 1);
		}
		nf_bridge_put(nf_bridge);
		nf_bridge = tmp;
	}
	return nf_bridge;
}

unsigned int nf_bridge_encap_header_len(const struct sk_buff *skb)
{
	switch (skb->protocol) {
	case __cpu_to_be16(ETH_P_8021Q):
		return VLAN_HLEN;
	case __cpu_to_be16(ETH_P_PPP_SES):
		return PPPOE_SES_HLEN;
	default:
		return 0;
	}
}

static inline void nf_bridge_pull_encap_header(struct sk_buff *skb)
{
	unsigned int len = nf_bridge_encap_header_len(skb);

	skb_pull(skb, len);
	skb->network_header += len;
}

static inline void nf_bridge_pull_encap_header_rcsum(struct sk_buff *skb)
{
	unsigned int len = nf_bridge_encap_header_len(skb);

	skb_pull_rcsum(skb, len);
	skb->network_header += len;
}

/* When handing a packet over to the IP layer
 * check whether we have a skb that is in the
 * expected format
 */

static int br_validate_ipv4(struct net *net, struct sk_buff *skb)
{
	const struct iphdr *iph;
	u32 len;

	if (!pskb_may_pull(skb, sizeof(struct iphdr)))
		goto inhdr_error;

	iph = ip_hdr(skb);

	/* Basic sanity checks */
	if (iph->ihl < 5 || iph->version != 4)
		goto inhdr_error;

	if (!pskb_may_pull(skb, iph->ihl*4))
		goto inhdr_error;

	iph = ip_hdr(skb);
	if (unlikely(ip_fast_csum((u8 *)iph, iph->ihl)))
		goto inhdr_error;

	len = ntohs(iph->tot_len);
	if (skb->len < len) {
		IP_INC_STATS_BH(net, IPSTATS_MIB_INTRUNCATEDPKTS);
		goto drop;
	} else if (len < (iph->ihl*4))
		goto inhdr_error;

	if (pskb_trim_rcsum(skb, len)) {
		IP_INC_STATS_BH(net, IPSTATS_MIB_INDISCARDS);
		goto drop;
	}

	memset(IPCB(skb), 0, sizeof(struct inet_skb_parm));
	/* We should really parse IP options here but until
	 * somebody who actually uses IP options complains to
	 * us we'll just silently ignore the options because
	 * we're lazy!
	 */
	return 0;

inhdr_error:
	IP_INC_STATS_BH(net, IPSTATS_MIB_INHDRERRORS);
drop:
	return -1;
}

void nf_bridge_update_protocol(struct sk_buff *skb)
{
	switch (skb->nf_bridge->orig_proto) {
	case BRNF_PROTO_8021Q:
		skb->protocol = htons(ETH_P_8021Q);
		break;
	case BRNF_PROTO_PPPOE:
		skb->protocol = htons(ETH_P_PPP_SES);
		break;
	case BRNF_PROTO_UNCHANGED:
		break;
	}
}

/* Obtain the correct destination MAC address, while preserving the original
 * source MAC address. If we already know this address, we just copy it. If we
 * don't, we use the neighbour framework to find out. In both cases, we make
 * sure that br_handle_frame_finish() is called afterwards.
 */
int br_nf_pre_routing_finish_bridge(struct net *net, struct sock *sk, struct sk_buff *skb)
{
	struct neighbour *neigh;
	struct dst_entry *dst;

	skb->dev = bridge_parent(skb->dev);
	if (!skb->dev)
		goto free_skb;
	dst = skb_dst(skb);
	neigh = dst_neigh_lookup_skb(dst, skb);
	if (neigh) {
		struct nf_bridge_info *nf_bridge = nf_bridge_info_get(skb);
		int ret;

		if (neigh->hh.hh_len) {
			neigh_hh_bridge(&neigh->hh, skb);
			skb->dev = nf_bridge->physindev;
			ret = br_handle_frame_finish(net, sk, skb);
		} else {
			/* the neighbour function below overwrites the complete
			 * MAC header, so we save the Ethernet source address and
			 * protocol number.
			 */
			skb_copy_from_linear_data_offset(skb,
							 -(ETH_HLEN-ETH_ALEN),
							 nf_bridge->neigh_header,
							 ETH_HLEN-ETH_ALEN);
			/* tell br_dev_xmit to continue with forwarding */
			nf_bridge->bridged_dnat = 1;
			/* FIXME Need to refragment */
			ret = neigh->output(neigh, skb);
		}
		neigh_release(neigh);
		return ret;
	}
free_skb:
	kfree_skb(skb);
	return 0;
}

static inline bool
br_nf_ipv4_daddr_was_changed(const struct sk_buff *skb,
			     const struct nf_bridge_info *nf_bridge)
{
	return ip_hdr(skb)->daddr != nf_bridge->ipv4_daddr;
}

/* This requires some explaining. If DNAT has taken place,
 * we will need to fix up the destination Ethernet address.
 * This is also true when SNAT takes place (for the reply direction).
 *
 * There are two cases to consider:
 * 1. The packet was DNAT'ed to a device in the same bridge
 *    port group as it was received on. We can still bridge
 *    the packet.
 * 2. The packet was DNAT'ed to a different device, either
 *    a non-bridged device or another bridge port group.
 *    The packet will need to be routed.
 *
 * The correct way of distinguishing between these two cases is to
 * call ip_route_input() and to look at skb->dst->dev, which is
 * changed to the destination device if ip_route_input() succeeds.
 *
 * Let's first consider the case that ip_route_input() succeeds:
 *
 * If the output device equals the logical bridge device the packet
 * came in on, we can consider this bridging. The corresponding MAC
 * address will be obtained in br_nf_pre_routing_finish_bridge.
 * Otherwise, the packet is considered to be routed and we just
 * change the destination MAC address so that the packet will
 * later be passed up to the IP stack to be routed. For a redirected
 * packet, ip_route_input() will give back the localhost as output device,
 * which differs from the bridge device.
 *
 * Let's now consider the case that ip_route_input() fails:
 *
 * This can be because the destination address is martian, in which case
 * the packet will be dropped.
 * If IP forwarding is disabled, ip_route_input() will fail, while
 * ip_route_output_key() can return success. The source
 * address for ip_route_output_key() is set to zero, so ip_route_output_key()
 * thinks we're handling a locally generated packet and won't care
 * if IP forwarding is enabled. If the output device equals the logical bridge
 * device, we proceed as if ip_route_input() succeeded. If it differs from the
 * logical bridge port or if ip_route_output_key() fails we drop the packet.
 */
static int br_nf_pre_routing_finish(struct net *net, struct sock *sk, struct sk_buff *skb)
{
	struct net_device *dev = skb->dev;
	struct iphdr *iph = ip_hdr(skb);
	struct nf_bridge_info *nf_bridge = nf_bridge_info_get(skb);
	struct rtable *rt;
	int err;

	nf_bridge->frag_max_size = IPCB(skb)->frag_max_size;

	if (nf_bridge->pkt_otherhost) {
		skb->pkt_type = PACKET_OTHERHOST;
		nf_bridge->pkt_otherhost = false;
	}
	nf_bridge->in_prerouting = 0;
	if (br_nf_ipv4_daddr_was_changed(skb, nf_bridge)) {
		if ((err = ip_route_input(skb, iph->daddr, iph->saddr, iph->tos, dev))) {
			struct in_device *in_dev = __in_dev_get_rcu(dev);

			/* If err equals -EHOSTUNREACH the error is due to a
			 * martian destination or due to the fact that
			 * forwarding is disabled. For most martian packets,
			 * ip_route_output_key() will fail. It won't fail for 2 types of
			 * martian destinations: loopback destinations and destination
			 * 0.0.0.0. In both cases the packet will be dropped because the
			 * destination is the loopback device and not the bridge. */
			if (err != -EHOSTUNREACH || !in_dev || IN_DEV_FORWARD(in_dev))
				goto free_skb;

			rt = ip_route_output(net, iph->daddr, 0,
					     RT_TOS(iph->tos), 0);
			if (!IS_ERR(rt)) {
				/* - Bridged-and-DNAT'ed traffic doesn't
				 *   require ip_forwarding. */
				if (rt->dst.dev == dev) {
					skb_dst_set(skb, &rt->dst);
					goto bridged_dnat;
				}
				ip_rt_put(rt);
			}
free_skb:
			kfree_skb(skb);
			return 0;
		} else {
			if (skb_dst(skb)->dev == dev) {
bridged_dnat:
				skb->dev = nf_bridge->physindev;
				nf_bridge_update_protocol(skb);
				nf_bridge_push_encap_header(skb);
				NF_HOOK_THRESH(NFPROTO_BRIDGE,
					       NF_BR_PRE_ROUTING,
					       net, sk, skb, skb->dev, NULL,
					       br_nf_pre_routing_finish_bridge,
					       1);
				return 0;
			}
			ether_addr_copy(eth_hdr(skb)->h_dest, dev->dev_addr);
			skb->pkt_type = PACKET_HOST;
		}
	} else {
		rt = bridge_parent_rtable(nf_bridge->physindev);
		if (!rt) {
			kfree_skb(skb);
			return 0;
		}
		skb_dst_set_noref(skb, &rt->dst);
	}

	skb->dev = nf_bridge->physindev;
	nf_bridge_update_protocol(skb);
	nf_bridge_push_encap_header(skb);
	NF_HOOK_THRESH(NFPROTO_BRIDGE, NF_BR_PRE_ROUTING, net, sk, skb,
		       skb->dev, NULL,
		       br_handle_frame_finish, 1);

	return 0;
}

static struct net_device *brnf_get_logical_dev(struct sk_buff *skb, const struct net_device *dev)
{
	struct net_device *vlan, *br;

	br = bridge_parent(dev);
	if (brnf_pass_vlan_indev == 0 || !skb_vlan_tag_present(skb))
		return br;

	vlan = __vlan_find_dev_deep_rcu(br, skb->vlan_proto,
				    skb_vlan_tag_get(skb) & VLAN_VID_MASK);

	return vlan ? vlan : br;
}

/* Some common code for IPv4/IPv6 */
struct net_device *setup_pre_routing(struct sk_buff *skb)
{
	struct nf_bridge_info *nf_bridge = nf_bridge_info_get(skb);

	if (skb->pkt_type == PACKET_OTHERHOST) {
		skb->pkt_type = PACKET_HOST;
		nf_bridge->pkt_otherhost = true;
	}

	nf_bridge->in_prerouting = 1;
	nf_bridge->physindev = skb->dev;
	skb->dev = brnf_get_logical_dev(skb, skb->dev);

	if (skb->protocol == htons(ETH_P_8021Q))
		nf_bridge->orig_proto = BRNF_PROTO_8021Q;
	else if (skb->protocol == htons(ETH_P_PPP_SES))
		nf_bridge->orig_proto = BRNF_PROTO_PPPOE;

	/* Must drop socket now because of tproxy. */
	skb_orphan(skb);
	return skb->dev;
}

/* Direct IPv6 traffic to br_nf_pre_routing_ipv6.
 * Replicate the checks that IPv4 does on packet reception.
 * Set skb->dev to the bridge device (i.e. parent of the
 * receiving device) to make netfilter happy, the REDIRECT
 * target in particular.  Save the original destination IP
 * address to be able to detect DNAT afterwards. */
static unsigned int br_nf_pre_routing(void *priv,
				      struct sk_buff *skb,
				      const struct nf_hook_state *state)
{
	struct nf_bridge_info *nf_bridge;
	struct net_bridge_port *p;
	struct net_bridge *br;
	__u32 len = nf_bridge_encap_header_len(skb);

	if (unlikely(!pskb_may_pull(skb, len)))
		return NF_DROP;

	p = br_port_get_rcu(state->in);
	if (p == NULL)
		return NF_DROP;
	br = p->br;

	if (IS_IPV6(skb) || IS_VLAN_IPV6(skb) || IS_PPPOE_IPV6(skb)) {
		if (!brnf_call_ip6tables && !br->nf_call_ip6tables)
			return NF_ACCEPT;

		nf_bridge_pull_encap_header_rcsum(skb);
		return br_nf_pre_routing_ipv6(priv, skb, state);
	}

	if (!brnf_call_iptables && !br->nf_call_iptables)
		return NF_ACCEPT;

	if (!IS_IP(skb) && !IS_VLAN_IP(skb) && !IS_PPPOE_IP(skb))
		return NF_ACCEPT;

	nf_bridge_pull_encap_header_rcsum(skb);

	if (br_validate_ipv4(state->net, skb))
		return NF_DROP;

	nf_bridge_put(skb->nf_bridge);
	if (!nf_bridge_alloc(skb))
		return NF_DROP;
	if (!setup_pre_routing(skb))
		return NF_DROP;

	nf_bridge = nf_bridge_info_get(skb);
	nf_bridge->ipv4_daddr = ip_hdr(skb)->daddr;

	skb->protocol = htons(ETH_P_IP);

	NF_HOOK(NFPROTO_IPV4, NF_INET_PRE_ROUTING, state->net, state->sk, skb,
		skb->dev, NULL,
		br_nf_pre_routing_finish);

	return NF_STOLEN;
}


/* PF_BRIDGE/LOCAL_IN ************************************************/
/* The packet is locally destined, which requires a real
 * dst_entry, so detach the fake one.  On the way up, the
 * packet would pass through PRE_ROUTING again (which already
 * took place when the packet entered the bridge), but we
 * register an IPv4 PRE_ROUTING 'sabotage' hook that will
 * prevent this from happening. */
static unsigned int br_nf_local_in(void *priv,
				   struct sk_buff *skb,
				   const struct nf_hook_state *state)
{
	br_drop_fake_rtable(skb);
	return NF_ACCEPT;
}

/* PF_BRIDGE/FORWARD *************************************************/
static int br_nf_forward_finish(struct net *net, struct sock *sk, struct sk_buff *skb)
{
	struct nf_bridge_info *nf_bridge = nf_bridge_info_get(skb);
	struct net_device *in;

	if (!IS_ARP(skb) && !IS_VLAN_ARP(skb)) {

		if (skb->protocol == htons(ETH_P_IP))
			nf_bridge->frag_max_size = IPCB(skb)->frag_max_size;

		if (skb->protocol == htons(ETH_P_IPV6))
			nf_bridge->frag_max_size = IP6CB(skb)->frag_max_size;

		in = nf_bridge->physindev;
		if (nf_bridge->pkt_otherhost) {
			skb->pkt_type = PACKET_OTHERHOST;
			nf_bridge->pkt_otherhost = false;
		}
		nf_bridge_update_protocol(skb);
	} else {
		in = *((struct net_device **)(skb->cb));
	}
	nf_bridge_push_encap_header(skb);

	NF_HOOK_THRESH(NFPROTO_BRIDGE, NF_BR_FORWARD, net, sk, skb,
		       in, skb->dev, br_forward_finish, 1);
	return 0;
}


/* This is the 'purely bridged' case.  For IP, we pass the packet to
 * netfilter with indev and outdev set to the bridge device,
 * but we are still able to filter on the 'real' indev/outdev
 * because of the physdev module. For ARP, indev and outdev are the
 * bridge ports. */
static unsigned int br_nf_forward_ip(void *priv,
				     struct sk_buff *skb,
				     const struct nf_hook_state *state)
{
	struct nf_bridge_info *nf_bridge;
	struct net_device *parent;
	u_int8_t pf;

	if (!skb->nf_bridge)
		return NF_ACCEPT;

	/* Need exclusive nf_bridge_info since we might have multiple
	 * different physoutdevs. */
	if (!nf_bridge_unshare(skb))
		return NF_DROP;

	nf_bridge = nf_bridge_info_get(skb);
	if (!nf_bridge)
		return NF_DROP;

	parent = bridge_parent(state->out);
	if (!parent)
		return NF_DROP;

	if (IS_IP(skb) || IS_VLAN_IP(skb) || IS_PPPOE_IP(skb))
		pf = NFPROTO_IPV4;
	else if (IS_IPV6(skb) || IS_VLAN_IPV6(skb) || IS_PPPOE_IPV6(skb))
		pf = NFPROTO_IPV6;
	else
		return NF_ACCEPT;

	nf_bridge_pull_encap_header(skb);

	if (skb->pkt_type == PACKET_OTHERHOST) {
		skb->pkt_type = PACKET_HOST;
		nf_bridge->pkt_otherhost = true;
	}

	if (pf == NFPROTO_IPV4) {
		if (br_validate_ipv4(state->net, skb))
			return NF_DROP;
		IPCB(skb)->frag_max_size = nf_bridge->frag_max_size;
	}

	if (pf == NFPROTO_IPV6) {
		if (br_validate_ipv6(state->net, skb))
			return NF_DROP;
		IP6CB(skb)->frag_max_size = nf_bridge->frag_max_size;
	}

	nf_bridge->physoutdev = skb->dev;
	if (pf == NFPROTO_IPV4)
		skb->protocol = htons(ETH_P_IP);
	else
		skb->protocol = htons(ETH_P_IPV6);

	NF_HOOK(pf, NF_INET_FORWARD, state->net, NULL, skb,
		brnf_get_logical_dev(skb, state->in),
		parent,	br_nf_forward_finish);

	return NF_STOLEN;
}

static unsigned int br_nf_forward_arp(void *priv,
				      struct sk_buff *skb,
				      const struct nf_hook_state *state)
{
	struct net_bridge_port *p;
	struct net_bridge *br;
	struct net_device **d = (struct net_device **)(skb->cb);

	p = br_port_get_rcu(state->out);
	if (p == NULL)
		return NF_ACCEPT;
	br = p->br;

	if (!brnf_call_arptables && !br->nf_call_arptables)
		return NF_ACCEPT;

	if (!IS_ARP(skb)) {
		if (!IS_VLAN_ARP(skb))
			return NF_ACCEPT;
		nf_bridge_pull_encap_header(skb);
	}

	if (arp_hdr(skb)->ar_pln != 4) {
		if (IS_VLAN_ARP(skb))
			nf_bridge_push_encap_header(skb);
		return NF_ACCEPT;
	}
	*d = state->in;
	NF_HOOK(NFPROTO_ARP, NF_ARP_FORWARD, state->net, state->sk, skb,
		state->in, state->out, br_nf_forward_finish);

	return NF_STOLEN;
}

static int br_nf_push_frag_xmit(struct net *net, struct sock *sk, struct sk_buff *skb)
{
	struct brnf_frag_data *data;
	int err;

	data = this_cpu_ptr(&brnf_frag_data_storage);
	err = skb_cow_head(skb, data->size);

	if (err) {
		kfree_skb(skb);
		return 0;
	}

	if (data->vlan_tci) {
		skb->vlan_tci = data->vlan_tci;
		skb->vlan_proto = data->vlan_proto;
	}

	skb_copy_to_linear_data_offset(skb, -data->size, data->mac, data->size);
	__skb_push(skb, data->encap_size);

	nf_bridge_info_free(skb);
	return br_dev_queue_push_xmit(net, sk, skb);
}
<<<<<<< HEAD
static int br_nf_push_frag_xmit_sk(struct sock *sk, struct sk_buff *skb)
{
	struct net *net = dev_net(skb_dst(skb)->dev);
	return br_nf_push_frag_xmit(net, sk, skb);
}
=======
#endif
>>>>>>> 4be3158a

static int
br_nf_ip_fragment(struct net *net, struct sock *sk, struct sk_buff *skb,
		  int (*output)(struct net *, struct sock *, struct sk_buff *))
{
	unsigned int mtu = ip_skb_dst_mtu(skb);
	struct iphdr *iph = ip_hdr(skb);

	if (unlikely(((iph->frag_off & htons(IP_DF)) && !skb->ignore_df) ||
		     (IPCB(skb)->frag_max_size &&
		      IPCB(skb)->frag_max_size > mtu))) {
		IP_INC_STATS(net, IPSTATS_MIB_FRAGFAILS);
		kfree_skb(skb);
		return -EMSGSIZE;
	}

	return ip_do_fragment(net, sk, skb, output);
}

static unsigned int nf_bridge_mtu_reduction(const struct sk_buff *skb)
{
	if (skb->nf_bridge->orig_proto == BRNF_PROTO_PPPOE)
		return PPPOE_SES_HLEN;
	return 0;
}

static int br_nf_dev_queue_xmit(struct net *net, struct sock *sk, struct sk_buff *skb)
{
	struct nf_bridge_info *nf_bridge;
	unsigned int mtu_reserved;

	mtu_reserved = nf_bridge_mtu_reduction(skb);

	if (skb_is_gso(skb) || skb->len + mtu_reserved <= skb->dev->mtu) {
		nf_bridge_info_free(skb);
		return br_dev_queue_push_xmit(net, sk, skb);
	}

	nf_bridge = nf_bridge_info_get(skb);

	/* This is wrong! We should preserve the original fragment
	 * boundaries by preserving frag_list rather than refragmenting.
	 */
	if (IS_ENABLED(CONFIG_NF_DEFRAG_IPV4) &&
	    skb->protocol == htons(ETH_P_IP)) {
		struct brnf_frag_data *data;

		if (br_validate_ipv4(net, skb))
			goto drop;

		IPCB(skb)->frag_max_size = nf_bridge->frag_max_size;

		nf_bridge_update_protocol(skb);

		data = this_cpu_ptr(&brnf_frag_data_storage);

		data->vlan_tci = skb->vlan_tci;
		data->vlan_proto = skb->vlan_proto;
		data->encap_size = nf_bridge_encap_header_len(skb);
		data->size = ETH_HLEN + data->encap_size;

		skb_copy_from_linear_data_offset(skb, -data->size, data->mac,
						 data->size);

		return br_nf_ip_fragment(net, sk, skb, br_nf_push_frag_xmit);
	}
	if (IS_ENABLED(CONFIG_NF_DEFRAG_IPV6) &&
	    skb->protocol == htons(ETH_P_IPV6)) {
		const struct nf_ipv6_ops *v6ops = nf_get_ipv6_ops();
		struct brnf_frag_data *data;

		if (br_validate_ipv6(net, skb))
			goto drop;

		IP6CB(skb)->frag_max_size = nf_bridge->frag_max_size;

		nf_bridge_update_protocol(skb);

		data = this_cpu_ptr(&brnf_frag_data_storage);
		data->encap_size = nf_bridge_encap_header_len(skb);
		data->size = ETH_HLEN + data->encap_size;

		skb_copy_from_linear_data_offset(skb, -data->size, data->mac,
						 data->size);

		if (v6ops)
			return v6ops->fragment(net, sk, skb, br_nf_push_frag_xmit);

		kfree_skb(skb);
		return -EMSGSIZE;
	}
	nf_bridge_info_free(skb);
	return br_dev_queue_push_xmit(net, sk, skb);
 drop:
	kfree_skb(skb);
	return 0;
}

/* PF_BRIDGE/POST_ROUTING ********************************************/
static unsigned int br_nf_post_routing(void *priv,
				       struct sk_buff *skb,
				       const struct nf_hook_state *state)
{
	struct nf_bridge_info *nf_bridge = nf_bridge_info_get(skb);
	struct net_device *realoutdev = bridge_parent(skb->dev);
	u_int8_t pf;

	/* if nf_bridge is set, but ->physoutdev is NULL, this packet came in
	 * on a bridge, but was delivered locally and is now being routed:
	 *
	 * POST_ROUTING was already invoked from the ip stack.
	 */
	if (!nf_bridge || !nf_bridge->physoutdev)
		return NF_ACCEPT;

	if (!realoutdev)
		return NF_DROP;

	if (IS_IP(skb) || IS_VLAN_IP(skb) || IS_PPPOE_IP(skb))
		pf = NFPROTO_IPV4;
	else if (IS_IPV6(skb) || IS_VLAN_IPV6(skb) || IS_PPPOE_IPV6(skb))
		pf = NFPROTO_IPV6;
	else
		return NF_ACCEPT;

	/* We assume any code from br_dev_queue_push_xmit onwards doesn't care
	 * about the value of skb->pkt_type. */
	if (skb->pkt_type == PACKET_OTHERHOST) {
		skb->pkt_type = PACKET_HOST;
		nf_bridge->pkt_otherhost = true;
	}

	nf_bridge_pull_encap_header(skb);
	if (pf == NFPROTO_IPV4)
		skb->protocol = htons(ETH_P_IP);
	else
		skb->protocol = htons(ETH_P_IPV6);

	NF_HOOK(pf, NF_INET_POST_ROUTING, state->net, state->sk, skb,
		NULL, realoutdev,
		br_nf_dev_queue_xmit);

	return NF_STOLEN;
}

/* IP/SABOTAGE *****************************************************/
/* Don't hand locally destined packets to PF_INET(6)/PRE_ROUTING
 * for the second time. */
static unsigned int ip_sabotage_in(void *priv,
				   struct sk_buff *skb,
				   const struct nf_hook_state *state)
{
	if (skb->nf_bridge && !skb->nf_bridge->in_prerouting)
		return NF_STOP;

	return NF_ACCEPT;
}

/* This is called when br_netfilter has called into iptables/netfilter,
 * and DNAT has taken place on a bridge-forwarded packet.
 *
 * neigh->output has created a new MAC header, with local br0 MAC
 * as saddr.
 *
 * This restores the original MAC saddr of the bridged packet
 * before invoking bridge forward logic to transmit the packet.
 */
static void br_nf_pre_routing_finish_bridge_slow(struct sk_buff *skb)
{
	struct nf_bridge_info *nf_bridge = nf_bridge_info_get(skb);

	skb_pull(skb, ETH_HLEN);
	nf_bridge->bridged_dnat = 0;

	BUILD_BUG_ON(sizeof(nf_bridge->neigh_header) != (ETH_HLEN - ETH_ALEN));

	skb_copy_to_linear_data_offset(skb, -(ETH_HLEN - ETH_ALEN),
				       nf_bridge->neigh_header,
				       ETH_HLEN - ETH_ALEN);
	skb->dev = nf_bridge->physindev;

	nf_bridge->physoutdev = NULL;
	br_handle_frame_finish(dev_net(skb->dev), NULL, skb);
}

static int br_nf_dev_xmit(struct sk_buff *skb)
{
	if (skb->nf_bridge && skb->nf_bridge->bridged_dnat) {
		br_nf_pre_routing_finish_bridge_slow(skb);
		return 1;
	}
	return 0;
}

static const struct nf_br_ops br_ops = {
	.br_dev_xmit_hook =	br_nf_dev_xmit,
};

void br_netfilter_enable(void)
{
}
EXPORT_SYMBOL_GPL(br_netfilter_enable);

/* For br_nf_post_routing, we need (prio = NF_BR_PRI_LAST), because
 * br_dev_queue_push_xmit is called afterwards */
static struct nf_hook_ops br_nf_ops[] __read_mostly = {
	{
		.hook = br_nf_pre_routing,
		.pf = NFPROTO_BRIDGE,
		.hooknum = NF_BR_PRE_ROUTING,
		.priority = NF_BR_PRI_BRNF,
	},
	{
		.hook = br_nf_local_in,
		.pf = NFPROTO_BRIDGE,
		.hooknum = NF_BR_LOCAL_IN,
		.priority = NF_BR_PRI_BRNF,
	},
	{
		.hook = br_nf_forward_ip,
		.pf = NFPROTO_BRIDGE,
		.hooknum = NF_BR_FORWARD,
		.priority = NF_BR_PRI_BRNF - 1,
	},
	{
		.hook = br_nf_forward_arp,
		.pf = NFPROTO_BRIDGE,
		.hooknum = NF_BR_FORWARD,
		.priority = NF_BR_PRI_BRNF,
	},
	{
		.hook = br_nf_post_routing,
		.pf = NFPROTO_BRIDGE,
		.hooknum = NF_BR_POST_ROUTING,
		.priority = NF_BR_PRI_LAST,
	},
	{
		.hook = ip_sabotage_in,
		.pf = NFPROTO_IPV4,
		.hooknum = NF_INET_PRE_ROUTING,
		.priority = NF_IP_PRI_FIRST,
	},
	{
		.hook = ip_sabotage_in,
		.pf = NFPROTO_IPV6,
		.hooknum = NF_INET_PRE_ROUTING,
		.priority = NF_IP6_PRI_FIRST,
	},
};

#ifdef CONFIG_SYSCTL
static
int brnf_sysctl_call_tables(struct ctl_table *ctl, int write,
			    void __user *buffer, size_t *lenp, loff_t *ppos)
{
	int ret;

	ret = proc_dointvec(ctl, write, buffer, lenp, ppos);

	if (write && *(int *)(ctl->data))
		*(int *)(ctl->data) = 1;
	return ret;
}

static struct ctl_table brnf_table[] = {
	{
		.procname	= "bridge-nf-call-arptables",
		.data		= &brnf_call_arptables,
		.maxlen		= sizeof(int),
		.mode		= 0644,
		.proc_handler	= brnf_sysctl_call_tables,
	},
	{
		.procname	= "bridge-nf-call-iptables",
		.data		= &brnf_call_iptables,
		.maxlen		= sizeof(int),
		.mode		= 0644,
		.proc_handler	= brnf_sysctl_call_tables,
	},
	{
		.procname	= "bridge-nf-call-ip6tables",
		.data		= &brnf_call_ip6tables,
		.maxlen		= sizeof(int),
		.mode		= 0644,
		.proc_handler	= brnf_sysctl_call_tables,
	},
	{
		.procname	= "bridge-nf-filter-vlan-tagged",
		.data		= &brnf_filter_vlan_tagged,
		.maxlen		= sizeof(int),
		.mode		= 0644,
		.proc_handler	= brnf_sysctl_call_tables,
	},
	{
		.procname	= "bridge-nf-filter-pppoe-tagged",
		.data		= &brnf_filter_pppoe_tagged,
		.maxlen		= sizeof(int),
		.mode		= 0644,
		.proc_handler	= brnf_sysctl_call_tables,
	},
	{
		.procname	= "bridge-nf-pass-vlan-input-dev",
		.data		= &brnf_pass_vlan_indev,
		.maxlen		= sizeof(int),
		.mode		= 0644,
		.proc_handler	= brnf_sysctl_call_tables,
	},
	{ }
};
#endif

static int __init br_netfilter_init(void)
{
	int ret;

	ret = nf_register_hooks(br_nf_ops, ARRAY_SIZE(br_nf_ops));
	if (ret < 0)
		return ret;

#ifdef CONFIG_SYSCTL
	brnf_sysctl_header = register_net_sysctl(&init_net, "net/bridge", brnf_table);
	if (brnf_sysctl_header == NULL) {
		printk(KERN_WARNING
		       "br_netfilter: can't register to sysctl.\n");
		nf_unregister_hooks(br_nf_ops, ARRAY_SIZE(br_nf_ops));
		return -ENOMEM;
	}
#endif
	RCU_INIT_POINTER(nf_br_ops, &br_ops);
	printk(KERN_NOTICE "Bridge firewalling registered\n");
	return 0;
}

static void __exit br_netfilter_fini(void)
{
	RCU_INIT_POINTER(nf_br_ops, NULL);
	nf_unregister_hooks(br_nf_ops, ARRAY_SIZE(br_nf_ops));
#ifdef CONFIG_SYSCTL
	unregister_net_sysctl_table(brnf_sysctl_header);
#endif
}

module_init(br_netfilter_init);
module_exit(br_netfilter_fini);

MODULE_LICENSE("GPL");
MODULE_AUTHOR("Lennert Buytenhek <buytenh@gnu.org>");
MODULE_AUTHOR("Bart De Schuymer <bdschuym@pandora.be>");
MODULE_DESCRIPTION("Linux ethernet netfilter firewall bridge");<|MERGE_RESOLUTION|>--- conflicted
+++ resolved
@@ -688,15 +688,6 @@
 	nf_bridge_info_free(skb);
 	return br_dev_queue_push_xmit(net, sk, skb);
 }
-<<<<<<< HEAD
-static int br_nf_push_frag_xmit_sk(struct sock *sk, struct sk_buff *skb)
-{
-	struct net *net = dev_net(skb_dst(skb)->dev);
-	return br_nf_push_frag_xmit(net, sk, skb);
-}
-=======
-#endif
->>>>>>> 4be3158a
 
 static int
 br_nf_ip_fragment(struct net *net, struct sock *sk, struct sk_buff *skb,
