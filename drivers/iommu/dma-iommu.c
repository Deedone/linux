--- conflicted
+++ resolved
@@ -167,30 +167,12 @@
  * @list: Reserved region list from iommu_get_resv_regions()
  *
  * IOMMU drivers can use this to implement their .get_resv_regions callback
-<<<<<<< HEAD
- * for general non-IOMMU-specific reservations. Currently, this covers host
- * bridge windows for PCI devices and GICv3 ITS region reservation on ACPI
- * based ARM platforms that may require HW MSI reservation.
- */
-void iommu_dma_get_resv_regions(struct device *dev, struct list_head *list)
-{
-	struct pci_host_bridge *bridge;
-	struct resource_entry *window;
-
-	if (!is_of_node(dev->iommu_fwspec->iommu_fwnode) &&
-		iort_iommu_msi_get_resv_regions(dev, list) < 0)
-		return;
-
-	if (!dev_is_pci(dev))
-		return;
-=======
  * for general non-IOMMU-specific reservations. Currently, this covers GICv3
  * ITS region reservation on ACPI based ARM platforms that may require HW MSI
  * reservation.
  */
 void iommu_dma_get_resv_regions(struct device *dev, struct list_head *list)
 {
->>>>>>> 4b64487f
 
 	if (!is_of_node(dev->iommu_fwspec->iommu_fwnode))
 		iort_iommu_msi_get_resv_regions(dev, list);
