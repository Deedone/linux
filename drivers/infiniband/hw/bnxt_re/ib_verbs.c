/*
 * Broadcom NetXtreme-E RoCE driver.
 *
 * Copyright (c) 2016 - 2017, Broadcom. All rights reserved.  The term
 * Broadcom refers to Broadcom Limited and/or its subsidiaries.
 *
 * This software is available to you under a choice of one of two
 * licenses.  You may choose to be licensed under the terms of the GNU
 * General Public License (GPL) Version 2, available from the file
 * COPYING in the main directory of this source tree, or the
 * BSD license below:
 *
 * Redistribution and use in source and binary forms, with or without
 * modification, are permitted provided that the following conditions
 * are met:
 *
 * 1. Redistributions of source code must retain the above copyright
 *    notice, this list of conditions and the following disclaimer.
 * 2. Redistributions in binary form must reproduce the above copyright
 *    notice, this list of conditions and the following disclaimer in
 *    the documentation and/or other materials provided with the
 *    distribution.
 *
 * THIS SOFTWARE IS PROVIDED BY THE AUTHOR AND CONTRIBUTORS ``AS IS''
 * AND ANY EXPRESS OR IMPLIED WARRANTIES, INCLUDING, BUT NOT LIMITED TO,
 * THE IMPLIED WARRANTIES OF MERCHANTABILITY AND FITNESS FOR A PARTICULAR
 * PURPOSE ARE DISCLAIMED. IN NO EVENT SHALL THE AUTHOR OR CONTRIBUTORS
 * BE LIABLE FOR ANY DIRECT, INDIRECT, INCIDENTAL, SPECIAL, EXEMPLARY, OR
 * CONSEQUENTIAL DAMAGES (INCLUDING, BUT NOT LIMITED TO, PROCUREMENT OF
 * SUBSTITUTE GOODS OR SERVICES; LOSS OF USE, DATA, OR PROFITS; OR
 * BUSINESS INTERRUPTION) HOWEVER CAUSED AND ON ANY THEORY OF LIABILITY,
 * WHETHER IN CONTRACT, STRICT LIABILITY, OR TORT (INCLUDING NEGLIGENCE
 * OR OTHERWISE) ARISING IN ANY WAY OUT OF THE USE OF THIS SOFTWARE, EVEN
 * IF ADVISED OF THE POSSIBILITY OF SUCH DAMAGE.
 *
 * Description: IB Verbs interpreter
 */

#include <linux/interrupt.h>
#include <linux/types.h>
#include <linux/pci.h>
#include <linux/netdevice.h>
#include <linux/if_ether.h>

#include <rdma/ib_verbs.h>
#include <rdma/ib_user_verbs.h>
#include <rdma/ib_umem.h>
#include <rdma/ib_addr.h>
#include <rdma/ib_mad.h>
#include <rdma/ib_cache.h>

#include "bnxt_ulp.h"

#include "roce_hsi.h"
#include "qplib_res.h"
#include "qplib_sp.h"
#include "qplib_fp.h"
#include "qplib_rcfw.h"

#include "bnxt_re.h"
#include "ib_verbs.h"
#include <rdma/bnxt_re-abi.h>

static int __from_ib_access_flags(int iflags)
{
	int qflags = 0;

	if (iflags & IB_ACCESS_LOCAL_WRITE)
		qflags |= BNXT_QPLIB_ACCESS_LOCAL_WRITE;
	if (iflags & IB_ACCESS_REMOTE_READ)
		qflags |= BNXT_QPLIB_ACCESS_REMOTE_READ;
	if (iflags & IB_ACCESS_REMOTE_WRITE)
		qflags |= BNXT_QPLIB_ACCESS_REMOTE_WRITE;
	if (iflags & IB_ACCESS_REMOTE_ATOMIC)
		qflags |= BNXT_QPLIB_ACCESS_REMOTE_ATOMIC;
	if (iflags & IB_ACCESS_MW_BIND)
		qflags |= BNXT_QPLIB_ACCESS_MW_BIND;
	if (iflags & IB_ZERO_BASED)
		qflags |= BNXT_QPLIB_ACCESS_ZERO_BASED;
	if (iflags & IB_ACCESS_ON_DEMAND)
		qflags |= BNXT_QPLIB_ACCESS_ON_DEMAND;
	return qflags;
};

static enum ib_access_flags __to_ib_access_flags(int qflags)
{
	enum ib_access_flags iflags = 0;

	if (qflags & BNXT_QPLIB_ACCESS_LOCAL_WRITE)
		iflags |= IB_ACCESS_LOCAL_WRITE;
	if (qflags & BNXT_QPLIB_ACCESS_REMOTE_WRITE)
		iflags |= IB_ACCESS_REMOTE_WRITE;
	if (qflags & BNXT_QPLIB_ACCESS_REMOTE_READ)
		iflags |= IB_ACCESS_REMOTE_READ;
	if (qflags & BNXT_QPLIB_ACCESS_REMOTE_ATOMIC)
		iflags |= IB_ACCESS_REMOTE_ATOMIC;
	if (qflags & BNXT_QPLIB_ACCESS_MW_BIND)
		iflags |= IB_ACCESS_MW_BIND;
	if (qflags & BNXT_QPLIB_ACCESS_ZERO_BASED)
		iflags |= IB_ZERO_BASED;
	if (qflags & BNXT_QPLIB_ACCESS_ON_DEMAND)
		iflags |= IB_ACCESS_ON_DEMAND;
	return iflags;
};

static int bnxt_re_build_sgl(struct ib_sge *ib_sg_list,
			     struct bnxt_qplib_sge *sg_list, int num)
{
	int i, total = 0;

	for (i = 0; i < num; i++) {
		sg_list[i].addr = ib_sg_list[i].addr;
		sg_list[i].lkey = ib_sg_list[i].lkey;
		sg_list[i].size = ib_sg_list[i].length;
		total += sg_list[i].size;
	}
	return total;
}

/* Device */
struct net_device *bnxt_re_get_netdev(struct ib_device *ibdev, u8 port_num)
{
	struct bnxt_re_dev *rdev = to_bnxt_re_dev(ibdev, ibdev);
	struct net_device *netdev = NULL;

	rcu_read_lock();
	if (rdev)
		netdev = rdev->netdev;
	if (netdev)
		dev_hold(netdev);

	rcu_read_unlock();
	return netdev;
}

int bnxt_re_query_device(struct ib_device *ibdev,
			 struct ib_device_attr *ib_attr,
			 struct ib_udata *udata)
{
	struct bnxt_re_dev *rdev = to_bnxt_re_dev(ibdev, ibdev);
	struct bnxt_qplib_dev_attr *dev_attr = &rdev->dev_attr;

	memset(ib_attr, 0, sizeof(*ib_attr));

	ib_attr->fw_ver = (u64)(unsigned long)(dev_attr->fw_ver);
	bnxt_qplib_get_guid(rdev->netdev->dev_addr,
			    (u8 *)&ib_attr->sys_image_guid);
	ib_attr->max_mr_size = BNXT_RE_MAX_MR_SIZE;
	ib_attr->page_size_cap = BNXT_RE_PAGE_SIZE_4K;

	ib_attr->vendor_id = rdev->en_dev->pdev->vendor;
	ib_attr->vendor_part_id = rdev->en_dev->pdev->device;
	ib_attr->hw_ver = rdev->en_dev->pdev->subsystem_device;
	ib_attr->max_qp = dev_attr->max_qp;
	ib_attr->max_qp_wr = dev_attr->max_qp_wqes;
	ib_attr->device_cap_flags =
				    IB_DEVICE_CURR_QP_STATE_MOD
				    | IB_DEVICE_RC_RNR_NAK_GEN
				    | IB_DEVICE_SHUTDOWN_PORT
				    | IB_DEVICE_SYS_IMAGE_GUID
				    | IB_DEVICE_LOCAL_DMA_LKEY
				    | IB_DEVICE_RESIZE_MAX_WR
				    | IB_DEVICE_PORT_ACTIVE_EVENT
				    | IB_DEVICE_N_NOTIFY_CQ
				    | IB_DEVICE_MEM_WINDOW
				    | IB_DEVICE_MEM_WINDOW_TYPE_2B
				    | IB_DEVICE_MEM_MGT_EXTENSIONS;
	ib_attr->max_sge = dev_attr->max_qp_sges;
	ib_attr->max_sge_rd = dev_attr->max_qp_sges;
	ib_attr->max_cq = dev_attr->max_cq;
	ib_attr->max_cqe = dev_attr->max_cq_wqes;
	ib_attr->max_mr = dev_attr->max_mr;
	ib_attr->max_pd = dev_attr->max_pd;
	ib_attr->max_qp_rd_atom = dev_attr->max_qp_rd_atom;
	ib_attr->max_qp_init_rd_atom = dev_attr->max_qp_init_rd_atom;
	if (dev_attr->is_atomic) {
		ib_attr->atomic_cap = IB_ATOMIC_HCA;
		ib_attr->masked_atomic_cap = IB_ATOMIC_HCA;
	}

	ib_attr->max_ee_rd_atom = 0;
	ib_attr->max_res_rd_atom = 0;
	ib_attr->max_ee_init_rd_atom = 0;
	ib_attr->max_ee = 0;
	ib_attr->max_rdd = 0;
	ib_attr->max_mw = dev_attr->max_mw;
	ib_attr->max_raw_ipv6_qp = 0;
	ib_attr->max_raw_ethy_qp = dev_attr->max_raw_ethy_qp;
	ib_attr->max_mcast_grp = 0;
	ib_attr->max_mcast_qp_attach = 0;
	ib_attr->max_total_mcast_qp_attach = 0;
	ib_attr->max_ah = dev_attr->max_ah;

	ib_attr->max_fmr = 0;
	ib_attr->max_map_per_fmr = 0;

	ib_attr->max_srq = dev_attr->max_srq;
	ib_attr->max_srq_wr = dev_attr->max_srq_wqes;
	ib_attr->max_srq_sge = dev_attr->max_srq_sges;

	ib_attr->max_fast_reg_page_list_len = MAX_PBL_LVL_1_PGS;

	ib_attr->max_pkeys = 1;
	ib_attr->local_ca_ack_delay = BNXT_RE_DEFAULT_ACK_DELAY;
	return 0;
}

int bnxt_re_modify_device(struct ib_device *ibdev,
			  int device_modify_mask,
			  struct ib_device_modify *device_modify)
{
	switch (device_modify_mask) {
	case IB_DEVICE_MODIFY_SYS_IMAGE_GUID:
		/* Modify the GUID requires the modification of the GID table */
		/* GUID should be made as READ-ONLY */
		break;
	case IB_DEVICE_MODIFY_NODE_DESC:
		/* Node Desc should be made as READ-ONLY */
		break;
	default:
		break;
	}
	return 0;
}

/* Port */
int bnxt_re_query_port(struct ib_device *ibdev, u8 port_num,
		       struct ib_port_attr *port_attr)
{
	struct bnxt_re_dev *rdev = to_bnxt_re_dev(ibdev, ibdev);
	struct bnxt_qplib_dev_attr *dev_attr = &rdev->dev_attr;

	memset(port_attr, 0, sizeof(*port_attr));

	if (netif_running(rdev->netdev) && netif_carrier_ok(rdev->netdev)) {
		port_attr->state = IB_PORT_ACTIVE;
		port_attr->phys_state = 5;
	} else {
		port_attr->state = IB_PORT_DOWN;
		port_attr->phys_state = 3;
	}
	port_attr->max_mtu = IB_MTU_4096;
	port_attr->active_mtu = iboe_get_mtu(rdev->netdev->mtu);
	port_attr->gid_tbl_len = dev_attr->max_sgid;
	port_attr->port_cap_flags = IB_PORT_CM_SUP | IB_PORT_REINIT_SUP |
				    IB_PORT_DEVICE_MGMT_SUP |
				    IB_PORT_VENDOR_CLASS_SUP |
				    IB_PORT_IP_BASED_GIDS;

	/* Max MSG size set to 2G for now */
	port_attr->max_msg_sz = 0x80000000;
	port_attr->bad_pkey_cntr = 0;
	port_attr->qkey_viol_cntr = 0;
	port_attr->pkey_tbl_len = dev_attr->max_pkey;
	port_attr->lid = 0;
	port_attr->sm_lid = 0;
	port_attr->lmc = 0;
	port_attr->max_vl_num = 4;
	port_attr->sm_sl = 0;
	port_attr->subnet_timeout = 0;
	port_attr->init_type_reply = 0;
	port_attr->active_speed = rdev->active_speed;
	port_attr->active_width = rdev->active_width;

	return 0;
}

int bnxt_re_get_port_immutable(struct ib_device *ibdev, u8 port_num,
			       struct ib_port_immutable *immutable)
{
	struct ib_port_attr port_attr;

	if (bnxt_re_query_port(ibdev, port_num, &port_attr))
		return -EINVAL;

	immutable->pkey_tbl_len = port_attr.pkey_tbl_len;
	immutable->gid_tbl_len = port_attr.gid_tbl_len;
	immutable->core_cap_flags = RDMA_CORE_PORT_IBA_ROCE;
	immutable->core_cap_flags |= RDMA_CORE_CAP_PROT_ROCE_UDP_ENCAP;
	immutable->max_mad_size = IB_MGMT_MAD_SIZE;
	return 0;
}

int bnxt_re_query_pkey(struct ib_device *ibdev, u8 port_num,
		       u16 index, u16 *pkey)
{
	struct bnxt_re_dev *rdev = to_bnxt_re_dev(ibdev, ibdev);

	/* Ignore port_num */

	memset(pkey, 0, sizeof(*pkey));
	return bnxt_qplib_get_pkey(&rdev->qplib_res,
				   &rdev->qplib_res.pkey_tbl, index, pkey);
}

int bnxt_re_query_gid(struct ib_device *ibdev, u8 port_num,
		      int index, union ib_gid *gid)
{
	struct bnxt_re_dev *rdev = to_bnxt_re_dev(ibdev, ibdev);
	int rc = 0;

	/* Ignore port_num */
	memset(gid, 0, sizeof(*gid));
	rc = bnxt_qplib_get_sgid(&rdev->qplib_res,
				 &rdev->qplib_res.sgid_tbl, index,
				 (struct bnxt_qplib_gid *)gid);
	return rc;
}

int bnxt_re_del_gid(struct ib_device *ibdev, u8 port_num,
		    unsigned int index, void **context)
{
	int rc = 0;
	struct bnxt_re_gid_ctx *ctx, **ctx_tbl;
	struct bnxt_re_dev *rdev = to_bnxt_re_dev(ibdev, ibdev);
	struct bnxt_qplib_sgid_tbl *sgid_tbl = &rdev->qplib_res.sgid_tbl;
	struct bnxt_qplib_gid *gid_to_del;

	/* Delete the entry from the hardware */
	ctx = *context;
	if (!ctx)
		return -EINVAL;

	if (sgid_tbl && sgid_tbl->active) {
		if (ctx->idx >= sgid_tbl->max)
			return -EINVAL;
		gid_to_del = &sgid_tbl->tbl[ctx->idx];
		/* DEL_GID is called in WQ context(netdevice_event_work_handler)
		 * or via the ib_unregister_device path. In the former case QP1
		 * may not be destroyed yet, in which case just return as FW
		 * needs that entry to be present and will fail it's deletion.
		 * We could get invoked again after QP1 is destroyed OR get an
		 * ADD_GID call with a different GID value for the same index
		 * where we issue MODIFY_GID cmd to update the GID entry -- TBD
		 */
		if (ctx->idx == 0 &&
		    rdma_link_local_addr((struct in6_addr *)gid_to_del) &&
		    ctx->refcnt == 1 && rdev->qp1_sqp) {
			dev_dbg(rdev_to_dev(rdev),
				"Trying to delete GID0 while QP1 is alive\n");
			return -EFAULT;
		}
		ctx->refcnt--;
		if (!ctx->refcnt) {
<<<<<<< HEAD
			rc = bnxt_qplib_del_sgid(sgid_tbl,
						 &sgid_tbl->tbl[ctx->idx],
						 true);
=======
			rc = bnxt_qplib_del_sgid(sgid_tbl, gid_to_del, true);
>>>>>>> bb176f67
			if (rc) {
				dev_err(rdev_to_dev(rdev),
					"Failed to remove GID: %#x", rc);
			} else {
				ctx_tbl = sgid_tbl->ctx;
				ctx_tbl[ctx->idx] = NULL;
				kfree(ctx);
			}
		}
	} else {
		return -EINVAL;
	}
	return rc;
}

int bnxt_re_add_gid(struct ib_device *ibdev, u8 port_num,
		    unsigned int index, const union ib_gid *gid,
		    const struct ib_gid_attr *attr, void **context)
{
	int rc;
	u32 tbl_idx = 0;
	u16 vlan_id = 0xFFFF;
	struct bnxt_re_gid_ctx *ctx, **ctx_tbl;
	struct bnxt_re_dev *rdev = to_bnxt_re_dev(ibdev, ibdev);
	struct bnxt_qplib_sgid_tbl *sgid_tbl = &rdev->qplib_res.sgid_tbl;

	if ((attr->ndev) && is_vlan_dev(attr->ndev))
		vlan_id = vlan_dev_vlan_id(attr->ndev);

	rc = bnxt_qplib_add_sgid(sgid_tbl, (struct bnxt_qplib_gid *)gid,
				 rdev->qplib_res.netdev->dev_addr,
				 vlan_id, true, &tbl_idx);
	if (rc == -EALREADY) {
		ctx_tbl = sgid_tbl->ctx;
		ctx_tbl[tbl_idx]->refcnt++;
		*context = ctx_tbl[tbl_idx];
		return 0;
	}

	if (rc < 0) {
		dev_err(rdev_to_dev(rdev), "Failed to add GID: %#x", rc);
		return rc;
	}

	ctx = kmalloc(sizeof(*ctx), GFP_KERNEL);
	if (!ctx)
		return -ENOMEM;
	ctx_tbl = sgid_tbl->ctx;
	ctx->idx = tbl_idx;
	ctx->refcnt = 1;
	ctx_tbl[tbl_idx] = ctx;

	return rc;
}

enum rdma_link_layer bnxt_re_get_link_layer(struct ib_device *ibdev,
					    u8 port_num)
{
	return IB_LINK_LAYER_ETHERNET;
}

#define	BNXT_RE_FENCE_PBL_SIZE	DIV_ROUND_UP(BNXT_RE_FENCE_BYTES, PAGE_SIZE)

static void bnxt_re_create_fence_wqe(struct bnxt_re_pd *pd)
{
	struct bnxt_re_fence_data *fence = &pd->fence;
	struct ib_mr *ib_mr = &fence->mr->ib_mr;
	struct bnxt_qplib_swqe *wqe = &fence->bind_wqe;

	memset(wqe, 0, sizeof(*wqe));
	wqe->type = BNXT_QPLIB_SWQE_TYPE_BIND_MW;
	wqe->wr_id = BNXT_QPLIB_FENCE_WRID;
	wqe->flags |= BNXT_QPLIB_SWQE_FLAGS_SIGNAL_COMP;
	wqe->flags |= BNXT_QPLIB_SWQE_FLAGS_UC_FENCE;
	wqe->bind.zero_based = false;
	wqe->bind.parent_l_key = ib_mr->lkey;
	wqe->bind.va = (u64)(unsigned long)fence->va;
	wqe->bind.length = fence->size;
	wqe->bind.access_cntl = __from_ib_access_flags(IB_ACCESS_REMOTE_READ);
	wqe->bind.mw_type = SQ_BIND_MW_TYPE_TYPE1;

	/* Save the initial rkey in fence structure for now;
	 * wqe->bind.r_key will be set at (re)bind time.
	 */
	fence->bind_rkey = ib_inc_rkey(fence->mw->rkey);
}

static int bnxt_re_bind_fence_mw(struct bnxt_qplib_qp *qplib_qp)
{
	struct bnxt_re_qp *qp = container_of(qplib_qp, struct bnxt_re_qp,
					     qplib_qp);
	struct ib_pd *ib_pd = qp->ib_qp.pd;
	struct bnxt_re_pd *pd = container_of(ib_pd, struct bnxt_re_pd, ib_pd);
	struct bnxt_re_fence_data *fence = &pd->fence;
	struct bnxt_qplib_swqe *fence_wqe = &fence->bind_wqe;
	struct bnxt_qplib_swqe wqe;
	int rc;

	memcpy(&wqe, fence_wqe, sizeof(wqe));
	wqe.bind.r_key = fence->bind_rkey;
	fence->bind_rkey = ib_inc_rkey(fence->bind_rkey);

	dev_dbg(rdev_to_dev(qp->rdev),
		"Posting bind fence-WQE: rkey: %#x QP: %d PD: %p\n",
		wqe.bind.r_key, qp->qplib_qp.id, pd);
	rc = bnxt_qplib_post_send(&qp->qplib_qp, &wqe);
	if (rc) {
		dev_err(rdev_to_dev(qp->rdev), "Failed to bind fence-WQE\n");
		return rc;
	}
	bnxt_qplib_post_send_db(&qp->qplib_qp);

	return rc;
}

static void bnxt_re_destroy_fence_mr(struct bnxt_re_pd *pd)
{
	struct bnxt_re_fence_data *fence = &pd->fence;
	struct bnxt_re_dev *rdev = pd->rdev;
	struct device *dev = &rdev->en_dev->pdev->dev;
	struct bnxt_re_mr *mr = fence->mr;

	if (fence->mw) {
		bnxt_re_dealloc_mw(fence->mw);
		fence->mw = NULL;
	}
	if (mr) {
		if (mr->ib_mr.rkey)
			bnxt_qplib_dereg_mrw(&rdev->qplib_res, &mr->qplib_mr,
					     true);
		if (mr->ib_mr.lkey)
			bnxt_qplib_free_mrw(&rdev->qplib_res, &mr->qplib_mr);
		kfree(mr);
		fence->mr = NULL;
	}
	if (fence->dma_addr) {
		dma_unmap_single(dev, fence->dma_addr, BNXT_RE_FENCE_BYTES,
				 DMA_BIDIRECTIONAL);
		fence->dma_addr = 0;
	}
}

static int bnxt_re_create_fence_mr(struct bnxt_re_pd *pd)
{
	int mr_access_flags = IB_ACCESS_LOCAL_WRITE | IB_ACCESS_MW_BIND;
	struct bnxt_re_fence_data *fence = &pd->fence;
	struct bnxt_re_dev *rdev = pd->rdev;
	struct device *dev = &rdev->en_dev->pdev->dev;
	struct bnxt_re_mr *mr = NULL;
	dma_addr_t dma_addr = 0;
	struct ib_mw *mw;
	u64 pbl_tbl;
	int rc;

	dma_addr = dma_map_single(dev, fence->va, BNXT_RE_FENCE_BYTES,
				  DMA_BIDIRECTIONAL);
	rc = dma_mapping_error(dev, dma_addr);
	if (rc) {
		dev_err(rdev_to_dev(rdev), "Failed to dma-map fence-MR-mem\n");
		rc = -EIO;
		fence->dma_addr = 0;
		goto fail;
	}
	fence->dma_addr = dma_addr;

	/* Allocate a MR */
	mr = kzalloc(sizeof(*mr), GFP_KERNEL);
	if (!mr) {
		rc = -ENOMEM;
		goto fail;
	}
	fence->mr = mr;
	mr->rdev = rdev;
	mr->qplib_mr.pd = &pd->qplib_pd;
	mr->qplib_mr.type = CMDQ_ALLOCATE_MRW_MRW_FLAGS_PMR;
	mr->qplib_mr.flags = __from_ib_access_flags(mr_access_flags);
	rc = bnxt_qplib_alloc_mrw(&rdev->qplib_res, &mr->qplib_mr);
	if (rc) {
		dev_err(rdev_to_dev(rdev), "Failed to alloc fence-HW-MR\n");
		goto fail;
	}

	/* Register MR */
	mr->ib_mr.lkey = mr->qplib_mr.lkey;
	mr->qplib_mr.va = (u64)(unsigned long)fence->va;
	mr->qplib_mr.total_size = BNXT_RE_FENCE_BYTES;
	pbl_tbl = dma_addr;
	rc = bnxt_qplib_reg_mr(&rdev->qplib_res, &mr->qplib_mr, &pbl_tbl,
			       BNXT_RE_FENCE_PBL_SIZE, false);
	if (rc) {
		dev_err(rdev_to_dev(rdev), "Failed to register fence-MR\n");
		goto fail;
	}
	mr->ib_mr.rkey = mr->qplib_mr.rkey;

	/* Create a fence MW only for kernel consumers */
	mw = bnxt_re_alloc_mw(&pd->ib_pd, IB_MW_TYPE_1, NULL);
	if (IS_ERR(mw)) {
		dev_err(rdev_to_dev(rdev),
			"Failed to create fence-MW for PD: %p\n", pd);
		rc = PTR_ERR(mw);
		goto fail;
	}
	fence->mw = mw;

	bnxt_re_create_fence_wqe(pd);
	return 0;

fail:
	bnxt_re_destroy_fence_mr(pd);
	return rc;
}

/* Protection Domains */
int bnxt_re_dealloc_pd(struct ib_pd *ib_pd)
{
	struct bnxt_re_pd *pd = container_of(ib_pd, struct bnxt_re_pd, ib_pd);
	struct bnxt_re_dev *rdev = pd->rdev;
	int rc;

	bnxt_re_destroy_fence_mr(pd);

	if (pd->qplib_pd.id) {
		rc = bnxt_qplib_dealloc_pd(&rdev->qplib_res,
					   &rdev->qplib_res.pd_tbl,
					   &pd->qplib_pd);
		if (rc)
			dev_err(rdev_to_dev(rdev), "Failed to deallocate HW PD");
	}

	kfree(pd);
	return 0;
}

struct ib_pd *bnxt_re_alloc_pd(struct ib_device *ibdev,
			       struct ib_ucontext *ucontext,
			       struct ib_udata *udata)
{
	struct bnxt_re_dev *rdev = to_bnxt_re_dev(ibdev, ibdev);
	struct bnxt_re_ucontext *ucntx = container_of(ucontext,
						      struct bnxt_re_ucontext,
						      ib_uctx);
	struct bnxt_re_pd *pd;
	int rc;

	pd = kzalloc(sizeof(*pd), GFP_KERNEL);
	if (!pd)
		return ERR_PTR(-ENOMEM);

	pd->rdev = rdev;
	if (bnxt_qplib_alloc_pd(&rdev->qplib_res.pd_tbl, &pd->qplib_pd)) {
		dev_err(rdev_to_dev(rdev), "Failed to allocate HW PD");
		rc = -ENOMEM;
		goto fail;
	}

	if (udata) {
		struct bnxt_re_pd_resp resp;

		if (!ucntx->dpi.dbr) {
			/* Allocate DPI in alloc_pd to avoid failing of
			 * ibv_devinfo and family of application when DPIs
			 * are depleted.
			 */
			if (bnxt_qplib_alloc_dpi(&rdev->qplib_res.dpi_tbl,
						 &ucntx->dpi, ucntx)) {
				rc = -ENOMEM;
				goto dbfail;
			}
		}

		resp.pdid = pd->qplib_pd.id;
		/* Still allow mapping this DBR to the new user PD. */
		resp.dpi = ucntx->dpi.dpi;
		resp.dbr = (u64)ucntx->dpi.umdbr;

		rc = ib_copy_to_udata(udata, &resp, sizeof(resp));
		if (rc) {
			dev_err(rdev_to_dev(rdev),
				"Failed to copy user response\n");
			goto dbfail;
		}
	}

	if (!udata)
		if (bnxt_re_create_fence_mr(pd))
			dev_warn(rdev_to_dev(rdev),
				 "Failed to create Fence-MR\n");
	return &pd->ib_pd;
dbfail:
	(void)bnxt_qplib_dealloc_pd(&rdev->qplib_res, &rdev->qplib_res.pd_tbl,
				    &pd->qplib_pd);
fail:
	kfree(pd);
	return ERR_PTR(rc);
}

/* Address Handles */
int bnxt_re_destroy_ah(struct ib_ah *ib_ah)
{
	struct bnxt_re_ah *ah = container_of(ib_ah, struct bnxt_re_ah, ib_ah);
	struct bnxt_re_dev *rdev = ah->rdev;
	int rc;

	rc = bnxt_qplib_destroy_ah(&rdev->qplib_res, &ah->qplib_ah);
	if (rc) {
		dev_err(rdev_to_dev(rdev), "Failed to destroy HW AH");
		return rc;
	}
	kfree(ah);
	return 0;
}

struct ib_ah *bnxt_re_create_ah(struct ib_pd *ib_pd,
				struct rdma_ah_attr *ah_attr,
				struct ib_udata *udata)
{
	struct bnxt_re_pd *pd = container_of(ib_pd, struct bnxt_re_pd, ib_pd);
	struct bnxt_re_dev *rdev = pd->rdev;
	struct bnxt_re_ah *ah;
	const struct ib_global_route *grh = rdma_ah_read_grh(ah_attr);
	int rc;
	u16 vlan_tag;
	u8 nw_type;

	struct ib_gid_attr sgid_attr;

	if (!(rdma_ah_get_ah_flags(ah_attr) & IB_AH_GRH)) {
		dev_err(rdev_to_dev(rdev), "Failed to alloc AH: GRH not set");
		return ERR_PTR(-EINVAL);
	}
	ah = kzalloc(sizeof(*ah), GFP_ATOMIC);
	if (!ah)
		return ERR_PTR(-ENOMEM);

	ah->rdev = rdev;
	ah->qplib_ah.pd = &pd->qplib_pd;

	/* Supply the configuration for the HW */
	memcpy(ah->qplib_ah.dgid.data, grh->dgid.raw,
	       sizeof(union ib_gid));
	/*
	 * If RoCE V2 is enabled, stack will have two entries for
	 * each GID entry. Avoiding this duplicte entry in HW. Dividing
	 * the GID index by 2 for RoCE V2
	 */
	ah->qplib_ah.sgid_index = grh->sgid_index / 2;
	ah->qplib_ah.host_sgid_index = grh->sgid_index;
	ah->qplib_ah.traffic_class = grh->traffic_class;
	ah->qplib_ah.flow_label = grh->flow_label;
	ah->qplib_ah.hop_limit = grh->hop_limit;
	ah->qplib_ah.sl = rdma_ah_get_sl(ah_attr);
	if (ib_pd->uobject &&
	    !rdma_is_multicast_addr((struct in6_addr *)
				    grh->dgid.raw) &&
	    !rdma_link_local_addr((struct in6_addr *)
				  grh->dgid.raw)) {
		union ib_gid sgid;

		rc = ib_get_cached_gid(&rdev->ibdev, 1,
				       grh->sgid_index, &sgid,
				       &sgid_attr);
		if (rc) {
			dev_err(rdev_to_dev(rdev),
				"Failed to query gid at index %d",
				grh->sgid_index);
			goto fail;
		}
		if (sgid_attr.ndev) {
			if (is_vlan_dev(sgid_attr.ndev))
				vlan_tag = vlan_dev_vlan_id(sgid_attr.ndev);
			dev_put(sgid_attr.ndev);
		}
		/* Get network header type for this GID */
		nw_type = ib_gid_to_network_type(sgid_attr.gid_type, &sgid);
		switch (nw_type) {
		case RDMA_NETWORK_IPV4:
			ah->qplib_ah.nw_type = CMDQ_CREATE_AH_TYPE_V2IPV4;
			break;
		case RDMA_NETWORK_IPV6:
			ah->qplib_ah.nw_type = CMDQ_CREATE_AH_TYPE_V2IPV6;
			break;
		default:
			ah->qplib_ah.nw_type = CMDQ_CREATE_AH_TYPE_V1;
			break;
		}
		rc = rdma_addr_find_l2_eth_by_grh(&sgid, &grh->dgid,
						  ah_attr->roce.dmac, &vlan_tag,
						  &sgid_attr.ndev->ifindex,
						  NULL);
		if (rc) {
			dev_err(rdev_to_dev(rdev), "Failed to get dmac\n");
			goto fail;
		}
	}

	memcpy(ah->qplib_ah.dmac, ah_attr->roce.dmac, ETH_ALEN);
	rc = bnxt_qplib_create_ah(&rdev->qplib_res, &ah->qplib_ah);
	if (rc) {
		dev_err(rdev_to_dev(rdev), "Failed to allocate HW AH");
		goto fail;
	}

	/* Write AVID to shared page. */
	if (ib_pd->uobject) {
		struct ib_ucontext *ib_uctx = ib_pd->uobject->context;
		struct bnxt_re_ucontext *uctx;
		unsigned long flag;
		u32 *wrptr;

		uctx = container_of(ib_uctx, struct bnxt_re_ucontext, ib_uctx);
		spin_lock_irqsave(&uctx->sh_lock, flag);
		wrptr = (u32 *)(uctx->shpg + BNXT_RE_AVID_OFFT);
		*wrptr = ah->qplib_ah.id;
		wmb(); /* make sure cache is updated. */
		spin_unlock_irqrestore(&uctx->sh_lock, flag);
	}

	return &ah->ib_ah;

fail:
	kfree(ah);
	return ERR_PTR(rc);
}

int bnxt_re_modify_ah(struct ib_ah *ib_ah, struct rdma_ah_attr *ah_attr)
{
	return 0;
}

int bnxt_re_query_ah(struct ib_ah *ib_ah, struct rdma_ah_attr *ah_attr)
{
	struct bnxt_re_ah *ah = container_of(ib_ah, struct bnxt_re_ah, ib_ah);

	ah_attr->type = ib_ah->type;
	rdma_ah_set_sl(ah_attr, ah->qplib_ah.sl);
	memcpy(ah_attr->roce.dmac, ah->qplib_ah.dmac, ETH_ALEN);
	rdma_ah_set_grh(ah_attr, NULL, 0,
			ah->qplib_ah.host_sgid_index,
			0, ah->qplib_ah.traffic_class);
	rdma_ah_set_dgid_raw(ah_attr, ah->qplib_ah.dgid.data);
	rdma_ah_set_port_num(ah_attr, 1);
	rdma_ah_set_static_rate(ah_attr, 0);
	return 0;
}

/* Queue Pairs */
int bnxt_re_destroy_qp(struct ib_qp *ib_qp)
{
	struct bnxt_re_qp *qp = container_of(ib_qp, struct bnxt_re_qp, ib_qp);
	struct bnxt_re_dev *rdev = qp->rdev;
	int rc;

	bnxt_qplib_del_flush_qp(&qp->qplib_qp);
	rc = bnxt_qplib_destroy_qp(&rdev->qplib_res, &qp->qplib_qp);
	if (rc) {
		dev_err(rdev_to_dev(rdev), "Failed to destroy HW QP");
		return rc;
	}
	if (ib_qp->qp_type == IB_QPT_GSI && rdev->qp1_sqp) {
		rc = bnxt_qplib_destroy_ah(&rdev->qplib_res,
					   &rdev->sqp_ah->qplib_ah);
		if (rc) {
			dev_err(rdev_to_dev(rdev),
				"Failed to destroy HW AH for shadow QP");
			return rc;
		}

		bnxt_qplib_del_flush_qp(&qp->qplib_qp);
		rc = bnxt_qplib_destroy_qp(&rdev->qplib_res,
					   &rdev->qp1_sqp->qplib_qp);
		if (rc) {
			dev_err(rdev_to_dev(rdev),
				"Failed to destroy Shadow QP");
			return rc;
		}
		mutex_lock(&rdev->qp_lock);
		list_del(&rdev->qp1_sqp->list);
		atomic_dec(&rdev->qp_count);
		mutex_unlock(&rdev->qp_lock);

		kfree(rdev->sqp_ah);
		kfree(rdev->qp1_sqp);
		rdev->qp1_sqp = NULL;
		rdev->sqp_ah = NULL;
	}

	if (!IS_ERR_OR_NULL(qp->rumem))
		ib_umem_release(qp->rumem);
	if (!IS_ERR_OR_NULL(qp->sumem))
		ib_umem_release(qp->sumem);

	mutex_lock(&rdev->qp_lock);
	list_del(&qp->list);
	atomic_dec(&rdev->qp_count);
	mutex_unlock(&rdev->qp_lock);
	kfree(qp);
	return 0;
}

static u8 __from_ib_qp_type(enum ib_qp_type type)
{
	switch (type) {
	case IB_QPT_GSI:
		return CMDQ_CREATE_QP1_TYPE_GSI;
	case IB_QPT_RC:
		return CMDQ_CREATE_QP_TYPE_RC;
	case IB_QPT_UD:
		return CMDQ_CREATE_QP_TYPE_UD;
	default:
		return IB_QPT_MAX;
	}
}

static int bnxt_re_init_user_qp(struct bnxt_re_dev *rdev, struct bnxt_re_pd *pd,
				struct bnxt_re_qp *qp, struct ib_udata *udata)
{
	struct bnxt_re_qp_req ureq;
	struct bnxt_qplib_qp *qplib_qp = &qp->qplib_qp;
	struct ib_umem *umem;
	int bytes = 0;
	struct ib_ucontext *context = pd->ib_pd.uobject->context;
	struct bnxt_re_ucontext *cntx = container_of(context,
						     struct bnxt_re_ucontext,
						     ib_uctx);
	if (ib_copy_from_udata(&ureq, udata, sizeof(ureq)))
		return -EFAULT;

	bytes = (qplib_qp->sq.max_wqe * BNXT_QPLIB_MAX_SQE_ENTRY_SIZE);
	/* Consider mapping PSN search memory only for RC QPs. */
	if (qplib_qp->type == CMDQ_CREATE_QP_TYPE_RC)
		bytes += (qplib_qp->sq.max_wqe * sizeof(struct sq_psn_search));
	bytes = PAGE_ALIGN(bytes);
	umem = ib_umem_get(context, ureq.qpsva, bytes,
			   IB_ACCESS_LOCAL_WRITE, 1);
	if (IS_ERR(umem))
		return PTR_ERR(umem);

	qp->sumem = umem;
	qplib_qp->sq.sglist = umem->sg_head.sgl;
	qplib_qp->sq.nmap = umem->nmap;
	qplib_qp->qp_handle = ureq.qp_handle;

	if (!qp->qplib_qp.srq) {
		bytes = (qplib_qp->rq.max_wqe * BNXT_QPLIB_MAX_RQE_ENTRY_SIZE);
		bytes = PAGE_ALIGN(bytes);
		umem = ib_umem_get(context, ureq.qprva, bytes,
				   IB_ACCESS_LOCAL_WRITE, 1);
		if (IS_ERR(umem))
			goto rqfail;
		qp->rumem = umem;
		qplib_qp->rq.sglist = umem->sg_head.sgl;
		qplib_qp->rq.nmap = umem->nmap;
	}

	qplib_qp->dpi = &cntx->dpi;
	return 0;
rqfail:
	ib_umem_release(qp->sumem);
	qp->sumem = NULL;
	qplib_qp->sq.sglist = NULL;
	qplib_qp->sq.nmap = 0;

	return PTR_ERR(umem);
}

static struct bnxt_re_ah *bnxt_re_create_shadow_qp_ah
				(struct bnxt_re_pd *pd,
				 struct bnxt_qplib_res *qp1_res,
				 struct bnxt_qplib_qp *qp1_qp)
{
	struct bnxt_re_dev *rdev = pd->rdev;
	struct bnxt_re_ah *ah;
	union ib_gid sgid;
	int rc;

	ah = kzalloc(sizeof(*ah), GFP_KERNEL);
	if (!ah)
		return NULL;

	ah->rdev = rdev;
	ah->qplib_ah.pd = &pd->qplib_pd;

	rc = bnxt_re_query_gid(&rdev->ibdev, 1, 0, &sgid);
	if (rc)
		goto fail;

	/* supply the dgid data same as sgid */
	memcpy(ah->qplib_ah.dgid.data, &sgid.raw,
	       sizeof(union ib_gid));
	ah->qplib_ah.sgid_index = 0;

	ah->qplib_ah.traffic_class = 0;
	ah->qplib_ah.flow_label = 0;
	ah->qplib_ah.hop_limit = 1;
	ah->qplib_ah.sl = 0;
	/* Have DMAC same as SMAC */
	ether_addr_copy(ah->qplib_ah.dmac, rdev->netdev->dev_addr);

	rc = bnxt_qplib_create_ah(&rdev->qplib_res, &ah->qplib_ah);
	if (rc) {
		dev_err(rdev_to_dev(rdev),
			"Failed to allocate HW AH for Shadow QP");
		goto fail;
	}

	return ah;

fail:
	kfree(ah);
	return NULL;
}

static struct bnxt_re_qp *bnxt_re_create_shadow_qp
				(struct bnxt_re_pd *pd,
				 struct bnxt_qplib_res *qp1_res,
				 struct bnxt_qplib_qp *qp1_qp)
{
	struct bnxt_re_dev *rdev = pd->rdev;
	struct bnxt_re_qp *qp;
	int rc;

	qp = kzalloc(sizeof(*qp), GFP_KERNEL);
	if (!qp)
		return NULL;

	qp->rdev = rdev;

	/* Initialize the shadow QP structure from the QP1 values */
	ether_addr_copy(qp->qplib_qp.smac, rdev->netdev->dev_addr);

	qp->qplib_qp.pd = &pd->qplib_pd;
	qp->qplib_qp.qp_handle = (u64)(unsigned long)(&qp->qplib_qp);
	qp->qplib_qp.type = IB_QPT_UD;

	qp->qplib_qp.max_inline_data = 0;
	qp->qplib_qp.sig_type = true;

	/* Shadow QP SQ depth should be same as QP1 RQ depth */
	qp->qplib_qp.sq.max_wqe = qp1_qp->rq.max_wqe;
	qp->qplib_qp.sq.max_sge = 2;
	/* Q full delta can be 1 since it is internal QP */
	qp->qplib_qp.sq.q_full_delta = 1;

	qp->qplib_qp.scq = qp1_qp->scq;
	qp->qplib_qp.rcq = qp1_qp->rcq;

	qp->qplib_qp.rq.max_wqe = qp1_qp->rq.max_wqe;
	qp->qplib_qp.rq.max_sge = qp1_qp->rq.max_sge;
	/* Q full delta can be 1 since it is internal QP */
	qp->qplib_qp.rq.q_full_delta = 1;

	qp->qplib_qp.mtu = qp1_qp->mtu;

	qp->qplib_qp.sq_hdr_buf_size = 0;
	qp->qplib_qp.rq_hdr_buf_size = BNXT_QPLIB_MAX_GRH_HDR_SIZE_IPV6;
	qp->qplib_qp.dpi = &rdev->dpi_privileged;

	rc = bnxt_qplib_create_qp(qp1_res, &qp->qplib_qp);
	if (rc)
		goto fail;

	rdev->sqp_id = qp->qplib_qp.id;

	spin_lock_init(&qp->sq_lock);
	INIT_LIST_HEAD(&qp->list);
	mutex_lock(&rdev->qp_lock);
	list_add_tail(&qp->list, &rdev->qp_list);
	atomic_inc(&rdev->qp_count);
	mutex_unlock(&rdev->qp_lock);
	return qp;
fail:
	kfree(qp);
	return NULL;
}

struct ib_qp *bnxt_re_create_qp(struct ib_pd *ib_pd,
				struct ib_qp_init_attr *qp_init_attr,
				struct ib_udata *udata)
{
	struct bnxt_re_pd *pd = container_of(ib_pd, struct bnxt_re_pd, ib_pd);
	struct bnxt_re_dev *rdev = pd->rdev;
	struct bnxt_qplib_dev_attr *dev_attr = &rdev->dev_attr;
	struct bnxt_re_qp *qp;
	struct bnxt_re_cq *cq;
	int rc, entries;

	if ((qp_init_attr->cap.max_send_wr > dev_attr->max_qp_wqes) ||
	    (qp_init_attr->cap.max_recv_wr > dev_attr->max_qp_wqes) ||
	    (qp_init_attr->cap.max_send_sge > dev_attr->max_qp_sges) ||
	    (qp_init_attr->cap.max_recv_sge > dev_attr->max_qp_sges) ||
	    (qp_init_attr->cap.max_inline_data > dev_attr->max_inline_data))
		return ERR_PTR(-EINVAL);

	qp = kzalloc(sizeof(*qp), GFP_KERNEL);
	if (!qp)
		return ERR_PTR(-ENOMEM);

	qp->rdev = rdev;
	ether_addr_copy(qp->qplib_qp.smac, rdev->netdev->dev_addr);
	qp->qplib_qp.pd = &pd->qplib_pd;
	qp->qplib_qp.qp_handle = (u64)(unsigned long)(&qp->qplib_qp);
	qp->qplib_qp.type = __from_ib_qp_type(qp_init_attr->qp_type);
	if (qp->qplib_qp.type == IB_QPT_MAX) {
		dev_err(rdev_to_dev(rdev), "QP type 0x%x not supported",
			qp->qplib_qp.type);
		rc = -EINVAL;
		goto fail;
	}
	qp->qplib_qp.max_inline_data = qp_init_attr->cap.max_inline_data;
	qp->qplib_qp.sig_type = ((qp_init_attr->sq_sig_type ==
				  IB_SIGNAL_ALL_WR) ? true : false);

	qp->qplib_qp.sq.max_sge = qp_init_attr->cap.max_send_sge;
	if (qp->qplib_qp.sq.max_sge > dev_attr->max_qp_sges)
		qp->qplib_qp.sq.max_sge = dev_attr->max_qp_sges;

	if (qp_init_attr->send_cq) {
		cq = container_of(qp_init_attr->send_cq, struct bnxt_re_cq,
				  ib_cq);
		if (!cq) {
			dev_err(rdev_to_dev(rdev), "Send CQ not found");
			rc = -EINVAL;
			goto fail;
		}
		qp->qplib_qp.scq = &cq->qplib_cq;
	}

	if (qp_init_attr->recv_cq) {
		cq = container_of(qp_init_attr->recv_cq, struct bnxt_re_cq,
				  ib_cq);
		if (!cq) {
			dev_err(rdev_to_dev(rdev), "Receive CQ not found");
			rc = -EINVAL;
			goto fail;
		}
		qp->qplib_qp.rcq = &cq->qplib_cq;
	}

	if (qp_init_attr->srq) {
		dev_err(rdev_to_dev(rdev), "SRQ not supported");
		rc = -ENOTSUPP;
		goto fail;
	} else {
		/* Allocate 1 more than what's provided so posting max doesn't
		 * mean empty
		 */
		entries = roundup_pow_of_two(qp_init_attr->cap.max_recv_wr + 1);
		qp->qplib_qp.rq.max_wqe = min_t(u32, entries,
						dev_attr->max_qp_wqes + 1);

		qp->qplib_qp.rq.q_full_delta = qp->qplib_qp.rq.max_wqe -
						qp_init_attr->cap.max_recv_wr;

		qp->qplib_qp.rq.max_sge = qp_init_attr->cap.max_recv_sge;
		if (qp->qplib_qp.rq.max_sge > dev_attr->max_qp_sges)
			qp->qplib_qp.rq.max_sge = dev_attr->max_qp_sges;
	}

	qp->qplib_qp.mtu = ib_mtu_enum_to_int(iboe_get_mtu(rdev->netdev->mtu));

	if (qp_init_attr->qp_type == IB_QPT_GSI) {
		/* Allocate 1 more than what's provided */
		entries = roundup_pow_of_two(qp_init_attr->cap.max_send_wr + 1);
		qp->qplib_qp.sq.max_wqe = min_t(u32, entries,
						dev_attr->max_qp_wqes + 1);
		qp->qplib_qp.sq.q_full_delta = qp->qplib_qp.sq.max_wqe -
						qp_init_attr->cap.max_send_wr;
		qp->qplib_qp.rq.max_sge = dev_attr->max_qp_sges;
		if (qp->qplib_qp.rq.max_sge > dev_attr->max_qp_sges)
			qp->qplib_qp.rq.max_sge = dev_attr->max_qp_sges;
		qp->qplib_qp.sq.max_sge++;
		if (qp->qplib_qp.sq.max_sge > dev_attr->max_qp_sges)
			qp->qplib_qp.sq.max_sge = dev_attr->max_qp_sges;

		qp->qplib_qp.rq_hdr_buf_size =
					BNXT_QPLIB_MAX_QP1_RQ_HDR_SIZE_V2;

		qp->qplib_qp.sq_hdr_buf_size =
					BNXT_QPLIB_MAX_QP1_SQ_HDR_SIZE_V2;
		qp->qplib_qp.dpi = &rdev->dpi_privileged;
		rc = bnxt_qplib_create_qp1(&rdev->qplib_res, &qp->qplib_qp);
		if (rc) {
			dev_err(rdev_to_dev(rdev), "Failed to create HW QP1");
			goto fail;
		}
		/* Create a shadow QP to handle the QP1 traffic */
		rdev->qp1_sqp = bnxt_re_create_shadow_qp(pd, &rdev->qplib_res,
							 &qp->qplib_qp);
		if (!rdev->qp1_sqp) {
			rc = -EINVAL;
			dev_err(rdev_to_dev(rdev),
				"Failed to create Shadow QP for QP1");
			goto qp_destroy;
		}
		rdev->sqp_ah = bnxt_re_create_shadow_qp_ah(pd, &rdev->qplib_res,
							   &qp->qplib_qp);
		if (!rdev->sqp_ah) {
			bnxt_qplib_destroy_qp(&rdev->qplib_res,
					      &rdev->qp1_sqp->qplib_qp);
			rc = -EINVAL;
			dev_err(rdev_to_dev(rdev),
				"Failed to create AH entry for ShadowQP");
			goto qp_destroy;
		}

	} else {
		/* Allocate 128 + 1 more than what's provided */
		entries = roundup_pow_of_two(qp_init_attr->cap.max_send_wr +
					     BNXT_QPLIB_RESERVED_QP_WRS + 1);
		qp->qplib_qp.sq.max_wqe = min_t(u32, entries,
						dev_attr->max_qp_wqes +
						BNXT_QPLIB_RESERVED_QP_WRS + 1);
		qp->qplib_qp.sq.q_full_delta = BNXT_QPLIB_RESERVED_QP_WRS + 1;

		/*
		 * Reserving one slot for Phantom WQE. Application can
		 * post one extra entry in this case. But allowing this to avoid
		 * unexpected Queue full condition
		 */

		qp->qplib_qp.sq.q_full_delta -= 1;

		qp->qplib_qp.max_rd_atomic = dev_attr->max_qp_rd_atom;
		qp->qplib_qp.max_dest_rd_atomic = dev_attr->max_qp_init_rd_atom;
		if (udata) {
			rc = bnxt_re_init_user_qp(rdev, pd, qp, udata);
			if (rc)
				goto fail;
		} else {
			qp->qplib_qp.dpi = &rdev->dpi_privileged;
		}

		rc = bnxt_qplib_create_qp(&rdev->qplib_res, &qp->qplib_qp);
		if (rc) {
			dev_err(rdev_to_dev(rdev), "Failed to create HW QP");
			goto fail;
		}
	}

	qp->ib_qp.qp_num = qp->qplib_qp.id;
	spin_lock_init(&qp->sq_lock);
	spin_lock_init(&qp->rq_lock);

	if (udata) {
		struct bnxt_re_qp_resp resp;

		resp.qpid = qp->ib_qp.qp_num;
		resp.rsvd = 0;
		rc = ib_copy_to_udata(udata, &resp, sizeof(resp));
		if (rc) {
			dev_err(rdev_to_dev(rdev), "Failed to copy QP udata");
			goto qp_destroy;
		}
	}
	INIT_LIST_HEAD(&qp->list);
	mutex_lock(&rdev->qp_lock);
	list_add_tail(&qp->list, &rdev->qp_list);
	atomic_inc(&rdev->qp_count);
	mutex_unlock(&rdev->qp_lock);

	return &qp->ib_qp;
qp_destroy:
	bnxt_qplib_destroy_qp(&rdev->qplib_res, &qp->qplib_qp);
fail:
	kfree(qp);
	return ERR_PTR(rc);
}

static u8 __from_ib_qp_state(enum ib_qp_state state)
{
	switch (state) {
	case IB_QPS_RESET:
		return CMDQ_MODIFY_QP_NEW_STATE_RESET;
	case IB_QPS_INIT:
		return CMDQ_MODIFY_QP_NEW_STATE_INIT;
	case IB_QPS_RTR:
		return CMDQ_MODIFY_QP_NEW_STATE_RTR;
	case IB_QPS_RTS:
		return CMDQ_MODIFY_QP_NEW_STATE_RTS;
	case IB_QPS_SQD:
		return CMDQ_MODIFY_QP_NEW_STATE_SQD;
	case IB_QPS_SQE:
		return CMDQ_MODIFY_QP_NEW_STATE_SQE;
	case IB_QPS_ERR:
	default:
		return CMDQ_MODIFY_QP_NEW_STATE_ERR;
	}
}

static enum ib_qp_state __to_ib_qp_state(u8 state)
{
	switch (state) {
	case CMDQ_MODIFY_QP_NEW_STATE_RESET:
		return IB_QPS_RESET;
	case CMDQ_MODIFY_QP_NEW_STATE_INIT:
		return IB_QPS_INIT;
	case CMDQ_MODIFY_QP_NEW_STATE_RTR:
		return IB_QPS_RTR;
	case CMDQ_MODIFY_QP_NEW_STATE_RTS:
		return IB_QPS_RTS;
	case CMDQ_MODIFY_QP_NEW_STATE_SQD:
		return IB_QPS_SQD;
	case CMDQ_MODIFY_QP_NEW_STATE_SQE:
		return IB_QPS_SQE;
	case CMDQ_MODIFY_QP_NEW_STATE_ERR:
	default:
		return IB_QPS_ERR;
	}
}

static u32 __from_ib_mtu(enum ib_mtu mtu)
{
	switch (mtu) {
	case IB_MTU_256:
		return CMDQ_MODIFY_QP_PATH_MTU_MTU_256;
	case IB_MTU_512:
		return CMDQ_MODIFY_QP_PATH_MTU_MTU_512;
	case IB_MTU_1024:
		return CMDQ_MODIFY_QP_PATH_MTU_MTU_1024;
	case IB_MTU_2048:
		return CMDQ_MODIFY_QP_PATH_MTU_MTU_2048;
	case IB_MTU_4096:
		return CMDQ_MODIFY_QP_PATH_MTU_MTU_4096;
	default:
		return CMDQ_MODIFY_QP_PATH_MTU_MTU_2048;
	}
}

static enum ib_mtu __to_ib_mtu(u32 mtu)
{
	switch (mtu & CREQ_QUERY_QP_RESP_SB_PATH_MTU_MASK) {
	case CMDQ_MODIFY_QP_PATH_MTU_MTU_256:
		return IB_MTU_256;
	case CMDQ_MODIFY_QP_PATH_MTU_MTU_512:
		return IB_MTU_512;
	case CMDQ_MODIFY_QP_PATH_MTU_MTU_1024:
		return IB_MTU_1024;
	case CMDQ_MODIFY_QP_PATH_MTU_MTU_2048:
		return IB_MTU_2048;
	case CMDQ_MODIFY_QP_PATH_MTU_MTU_4096:
		return IB_MTU_4096;
	default:
		return IB_MTU_2048;
	}
}

static int bnxt_re_modify_shadow_qp(struct bnxt_re_dev *rdev,
				    struct bnxt_re_qp *qp1_qp,
				    int qp_attr_mask)
{
	struct bnxt_re_qp *qp = rdev->qp1_sqp;
	int rc = 0;

	if (qp_attr_mask & IB_QP_STATE) {
		qp->qplib_qp.modify_flags |= CMDQ_MODIFY_QP_MODIFY_MASK_STATE;
		qp->qplib_qp.state = qp1_qp->qplib_qp.state;
	}
	if (qp_attr_mask & IB_QP_PKEY_INDEX) {
		qp->qplib_qp.modify_flags |= CMDQ_MODIFY_QP_MODIFY_MASK_PKEY;
		qp->qplib_qp.pkey_index = qp1_qp->qplib_qp.pkey_index;
	}

	if (qp_attr_mask & IB_QP_QKEY) {
		qp->qplib_qp.modify_flags |= CMDQ_MODIFY_QP_MODIFY_MASK_QKEY;
		/* Using a Random  QKEY */
		qp->qplib_qp.qkey = 0x81818181;
	}
	if (qp_attr_mask & IB_QP_SQ_PSN) {
		qp->qplib_qp.modify_flags |= CMDQ_MODIFY_QP_MODIFY_MASK_SQ_PSN;
		qp->qplib_qp.sq.psn = qp1_qp->qplib_qp.sq.psn;
	}

	rc = bnxt_qplib_modify_qp(&rdev->qplib_res, &qp->qplib_qp);
	if (rc)
		dev_err(rdev_to_dev(rdev),
			"Failed to modify Shadow QP for QP1");
	return rc;
}

int bnxt_re_modify_qp(struct ib_qp *ib_qp, struct ib_qp_attr *qp_attr,
		      int qp_attr_mask, struct ib_udata *udata)
{
	struct bnxt_re_qp *qp = container_of(ib_qp, struct bnxt_re_qp, ib_qp);
	struct bnxt_re_dev *rdev = qp->rdev;
	struct bnxt_qplib_dev_attr *dev_attr = &rdev->dev_attr;
	enum ib_qp_state curr_qp_state, new_qp_state;
	int rc, entries;
	int status;
	union ib_gid sgid;
	struct ib_gid_attr sgid_attr;
	u8 nw_type;

	qp->qplib_qp.modify_flags = 0;
	if (qp_attr_mask & IB_QP_STATE) {
		curr_qp_state = __to_ib_qp_state(qp->qplib_qp.cur_qp_state);
		new_qp_state = qp_attr->qp_state;
		if (!ib_modify_qp_is_ok(curr_qp_state, new_qp_state,
					ib_qp->qp_type, qp_attr_mask,
					IB_LINK_LAYER_ETHERNET)) {
			dev_err(rdev_to_dev(rdev),
				"Invalid attribute mask: %#x specified ",
				qp_attr_mask);
			dev_err(rdev_to_dev(rdev),
				"for qpn: %#x type: %#x",
				ib_qp->qp_num, ib_qp->qp_type);
			dev_err(rdev_to_dev(rdev),
				"curr_qp_state=0x%x, new_qp_state=0x%x\n",
				curr_qp_state, new_qp_state);
			return -EINVAL;
		}
		qp->qplib_qp.modify_flags |= CMDQ_MODIFY_QP_MODIFY_MASK_STATE;
		qp->qplib_qp.state = __from_ib_qp_state(qp_attr->qp_state);

		if (!qp->sumem &&
		    qp->qplib_qp.state == CMDQ_MODIFY_QP_NEW_STATE_ERR) {
			dev_dbg(rdev_to_dev(rdev),
				"Move QP = %p to flush list\n",
				qp);
			bnxt_qplib_add_flush_qp(&qp->qplib_qp);
		}
		if (!qp->sumem &&
		    qp->qplib_qp.state == CMDQ_MODIFY_QP_NEW_STATE_RESET) {
			dev_dbg(rdev_to_dev(rdev),
				"Move QP = %p out of flush list\n",
				qp);
			bnxt_qplib_del_flush_qp(&qp->qplib_qp);
		}
	}
	if (qp_attr_mask & IB_QP_EN_SQD_ASYNC_NOTIFY) {
		qp->qplib_qp.modify_flags |=
				CMDQ_MODIFY_QP_MODIFY_MASK_EN_SQD_ASYNC_NOTIFY;
		qp->qplib_qp.en_sqd_async_notify = true;
	}
	if (qp_attr_mask & IB_QP_ACCESS_FLAGS) {
		qp->qplib_qp.modify_flags |= CMDQ_MODIFY_QP_MODIFY_MASK_ACCESS;
		qp->qplib_qp.access =
			__from_ib_access_flags(qp_attr->qp_access_flags);
		/* LOCAL_WRITE access must be set to allow RC receive */
		qp->qplib_qp.access |= BNXT_QPLIB_ACCESS_LOCAL_WRITE;
	}
	if (qp_attr_mask & IB_QP_PKEY_INDEX) {
		qp->qplib_qp.modify_flags |= CMDQ_MODIFY_QP_MODIFY_MASK_PKEY;
		qp->qplib_qp.pkey_index = qp_attr->pkey_index;
	}
	if (qp_attr_mask & IB_QP_QKEY) {
		qp->qplib_qp.modify_flags |= CMDQ_MODIFY_QP_MODIFY_MASK_QKEY;
		qp->qplib_qp.qkey = qp_attr->qkey;
	}
	if (qp_attr_mask & IB_QP_AV) {
		const struct ib_global_route *grh =
			rdma_ah_read_grh(&qp_attr->ah_attr);

		qp->qplib_qp.modify_flags |= CMDQ_MODIFY_QP_MODIFY_MASK_DGID |
				     CMDQ_MODIFY_QP_MODIFY_MASK_FLOW_LABEL |
				     CMDQ_MODIFY_QP_MODIFY_MASK_SGID_INDEX |
				     CMDQ_MODIFY_QP_MODIFY_MASK_HOP_LIMIT |
				     CMDQ_MODIFY_QP_MODIFY_MASK_TRAFFIC_CLASS |
				     CMDQ_MODIFY_QP_MODIFY_MASK_DEST_MAC |
				     CMDQ_MODIFY_QP_MODIFY_MASK_VLAN_ID;
		memcpy(qp->qplib_qp.ah.dgid.data, grh->dgid.raw,
		       sizeof(qp->qplib_qp.ah.dgid.data));
		qp->qplib_qp.ah.flow_label = grh->flow_label;
		/* If RoCE V2 is enabled, stack will have two entries for
		 * each GID entry. Avoiding this duplicte entry in HW. Dividing
		 * the GID index by 2 for RoCE V2
		 */
		qp->qplib_qp.ah.sgid_index = grh->sgid_index / 2;
		qp->qplib_qp.ah.host_sgid_index = grh->sgid_index;
		qp->qplib_qp.ah.hop_limit = grh->hop_limit;
		qp->qplib_qp.ah.traffic_class = grh->traffic_class;
		qp->qplib_qp.ah.sl = rdma_ah_get_sl(&qp_attr->ah_attr);
		ether_addr_copy(qp->qplib_qp.ah.dmac,
				qp_attr->ah_attr.roce.dmac);

		status = ib_get_cached_gid(&rdev->ibdev, 1,
					   grh->sgid_index,
					   &sgid, &sgid_attr);
		if (!status && sgid_attr.ndev) {
			memcpy(qp->qplib_qp.smac, sgid_attr.ndev->dev_addr,
			       ETH_ALEN);
			dev_put(sgid_attr.ndev);
			nw_type = ib_gid_to_network_type(sgid_attr.gid_type,
							 &sgid);
			switch (nw_type) {
			case RDMA_NETWORK_IPV4:
				qp->qplib_qp.nw_type =
					CMDQ_MODIFY_QP_NETWORK_TYPE_ROCEV2_IPV4;
				break;
			case RDMA_NETWORK_IPV6:
				qp->qplib_qp.nw_type =
					CMDQ_MODIFY_QP_NETWORK_TYPE_ROCEV2_IPV6;
				break;
			default:
				qp->qplib_qp.nw_type =
					CMDQ_MODIFY_QP_NETWORK_TYPE_ROCEV1;
				break;
			}
		}
	}

	if (qp_attr_mask & IB_QP_PATH_MTU) {
		qp->qplib_qp.modify_flags |=
				CMDQ_MODIFY_QP_MODIFY_MASK_PATH_MTU;
		qp->qplib_qp.path_mtu = __from_ib_mtu(qp_attr->path_mtu);
		qp->qplib_qp.mtu = ib_mtu_enum_to_int(qp_attr->path_mtu);
	} else if (qp_attr->qp_state == IB_QPS_RTR) {
		qp->qplib_qp.modify_flags |=
			CMDQ_MODIFY_QP_MODIFY_MASK_PATH_MTU;
		qp->qplib_qp.path_mtu =
			__from_ib_mtu(iboe_get_mtu(rdev->netdev->mtu));
		qp->qplib_qp.mtu =
			ib_mtu_enum_to_int(iboe_get_mtu(rdev->netdev->mtu));
	}

	if (qp_attr_mask & IB_QP_TIMEOUT) {
		qp->qplib_qp.modify_flags |= CMDQ_MODIFY_QP_MODIFY_MASK_TIMEOUT;
		qp->qplib_qp.timeout = qp_attr->timeout;
	}
	if (qp_attr_mask & IB_QP_RETRY_CNT) {
		qp->qplib_qp.modify_flags |=
				CMDQ_MODIFY_QP_MODIFY_MASK_RETRY_CNT;
		qp->qplib_qp.retry_cnt = qp_attr->retry_cnt;
	}
	if (qp_attr_mask & IB_QP_RNR_RETRY) {
		qp->qplib_qp.modify_flags |=
				CMDQ_MODIFY_QP_MODIFY_MASK_RNR_RETRY;
		qp->qplib_qp.rnr_retry = qp_attr->rnr_retry;
	}
	if (qp_attr_mask & IB_QP_MIN_RNR_TIMER) {
		qp->qplib_qp.modify_flags |=
				CMDQ_MODIFY_QP_MODIFY_MASK_MIN_RNR_TIMER;
		qp->qplib_qp.min_rnr_timer = qp_attr->min_rnr_timer;
	}
	if (qp_attr_mask & IB_QP_RQ_PSN) {
		qp->qplib_qp.modify_flags |= CMDQ_MODIFY_QP_MODIFY_MASK_RQ_PSN;
		qp->qplib_qp.rq.psn = qp_attr->rq_psn;
	}
	if (qp_attr_mask & IB_QP_MAX_QP_RD_ATOMIC) {
		qp->qplib_qp.modify_flags |=
				CMDQ_MODIFY_QP_MODIFY_MASK_MAX_RD_ATOMIC;
		/* Cap the max_rd_atomic to device max */
		qp->qplib_qp.max_rd_atomic = min_t(u32, qp_attr->max_rd_atomic,
						   dev_attr->max_qp_rd_atom);
	}
	if (qp_attr_mask & IB_QP_SQ_PSN) {
		qp->qplib_qp.modify_flags |= CMDQ_MODIFY_QP_MODIFY_MASK_SQ_PSN;
		qp->qplib_qp.sq.psn = qp_attr->sq_psn;
	}
	if (qp_attr_mask & IB_QP_MAX_DEST_RD_ATOMIC) {
		if (qp_attr->max_dest_rd_atomic >
		    dev_attr->max_qp_init_rd_atom) {
			dev_err(rdev_to_dev(rdev),
				"max_dest_rd_atomic requested%d is > dev_max%d",
				qp_attr->max_dest_rd_atomic,
				dev_attr->max_qp_init_rd_atom);
			return -EINVAL;
		}

		qp->qplib_qp.modify_flags |=
				CMDQ_MODIFY_QP_MODIFY_MASK_MAX_DEST_RD_ATOMIC;
		qp->qplib_qp.max_dest_rd_atomic = qp_attr->max_dest_rd_atomic;
	}
	if (qp_attr_mask & IB_QP_CAP) {
		qp->qplib_qp.modify_flags |=
				CMDQ_MODIFY_QP_MODIFY_MASK_SQ_SIZE |
				CMDQ_MODIFY_QP_MODIFY_MASK_RQ_SIZE |
				CMDQ_MODIFY_QP_MODIFY_MASK_SQ_SGE |
				CMDQ_MODIFY_QP_MODIFY_MASK_RQ_SGE |
				CMDQ_MODIFY_QP_MODIFY_MASK_MAX_INLINE_DATA;
		if ((qp_attr->cap.max_send_wr >= dev_attr->max_qp_wqes) ||
		    (qp_attr->cap.max_recv_wr >= dev_attr->max_qp_wqes) ||
		    (qp_attr->cap.max_send_sge >= dev_attr->max_qp_sges) ||
		    (qp_attr->cap.max_recv_sge >= dev_attr->max_qp_sges) ||
		    (qp_attr->cap.max_inline_data >=
						dev_attr->max_inline_data)) {
			dev_err(rdev_to_dev(rdev),
				"Create QP failed - max exceeded");
			return -EINVAL;
		}
		entries = roundup_pow_of_two(qp_attr->cap.max_send_wr);
		qp->qplib_qp.sq.max_wqe = min_t(u32, entries,
						dev_attr->max_qp_wqes + 1);
		qp->qplib_qp.sq.q_full_delta = qp->qplib_qp.sq.max_wqe -
						qp_attr->cap.max_send_wr;
		/*
		 * Reserving one slot for Phantom WQE. Some application can
		 * post one extra entry in this case. Allowing this to avoid
		 * unexpected Queue full condition
		 */
		qp->qplib_qp.sq.q_full_delta -= 1;
		qp->qplib_qp.sq.max_sge = qp_attr->cap.max_send_sge;
		if (qp->qplib_qp.rq.max_wqe) {
			entries = roundup_pow_of_two(qp_attr->cap.max_recv_wr);
			qp->qplib_qp.rq.max_wqe =
				min_t(u32, entries, dev_attr->max_qp_wqes + 1);
			qp->qplib_qp.rq.q_full_delta = qp->qplib_qp.rq.max_wqe -
						       qp_attr->cap.max_recv_wr;
			qp->qplib_qp.rq.max_sge = qp_attr->cap.max_recv_sge;
		} else {
			/* SRQ was used prior, just ignore the RQ caps */
		}
	}
	if (qp_attr_mask & IB_QP_DEST_QPN) {
		qp->qplib_qp.modify_flags |=
				CMDQ_MODIFY_QP_MODIFY_MASK_DEST_QP_ID;
		qp->qplib_qp.dest_qpn = qp_attr->dest_qp_num;
	}
	rc = bnxt_qplib_modify_qp(&rdev->qplib_res, &qp->qplib_qp);
	if (rc) {
		dev_err(rdev_to_dev(rdev), "Failed to modify HW QP");
		return rc;
	}
	if (ib_qp->qp_type == IB_QPT_GSI && rdev->qp1_sqp)
		rc = bnxt_re_modify_shadow_qp(rdev, qp, qp_attr_mask);
	return rc;
}

int bnxt_re_query_qp(struct ib_qp *ib_qp, struct ib_qp_attr *qp_attr,
		     int qp_attr_mask, struct ib_qp_init_attr *qp_init_attr)
{
	struct bnxt_re_qp *qp = container_of(ib_qp, struct bnxt_re_qp, ib_qp);
	struct bnxt_re_dev *rdev = qp->rdev;
	struct bnxt_qplib_qp *qplib_qp;
	int rc;

	qplib_qp = kzalloc(sizeof(*qplib_qp), GFP_KERNEL);
	if (!qplib_qp)
		return -ENOMEM;

	qplib_qp->id = qp->qplib_qp.id;
	qplib_qp->ah.host_sgid_index = qp->qplib_qp.ah.host_sgid_index;

	rc = bnxt_qplib_query_qp(&rdev->qplib_res, qplib_qp);
	if (rc) {
		dev_err(rdev_to_dev(rdev), "Failed to query HW QP");
		goto out;
	}
	qp_attr->qp_state = __to_ib_qp_state(qplib_qp->state);
	qp_attr->en_sqd_async_notify = qplib_qp->en_sqd_async_notify ? 1 : 0;
	qp_attr->qp_access_flags = __to_ib_access_flags(qplib_qp->access);
	qp_attr->pkey_index = qplib_qp->pkey_index;
	qp_attr->qkey = qplib_qp->qkey;
	qp_attr->ah_attr.type = RDMA_AH_ATTR_TYPE_ROCE;
	rdma_ah_set_grh(&qp_attr->ah_attr, NULL, qplib_qp->ah.flow_label,
			qplib_qp->ah.host_sgid_index,
			qplib_qp->ah.hop_limit,
			qplib_qp->ah.traffic_class);
	rdma_ah_set_dgid_raw(&qp_attr->ah_attr, qplib_qp->ah.dgid.data);
	rdma_ah_set_sl(&qp_attr->ah_attr, qplib_qp->ah.sl);
	ether_addr_copy(qp_attr->ah_attr.roce.dmac, qplib_qp->ah.dmac);
	qp_attr->path_mtu = __to_ib_mtu(qplib_qp->path_mtu);
	qp_attr->timeout = qplib_qp->timeout;
	qp_attr->retry_cnt = qplib_qp->retry_cnt;
	qp_attr->rnr_retry = qplib_qp->rnr_retry;
	qp_attr->min_rnr_timer = qplib_qp->min_rnr_timer;
	qp_attr->rq_psn = qplib_qp->rq.psn;
	qp_attr->max_rd_atomic = qplib_qp->max_rd_atomic;
	qp_attr->sq_psn = qplib_qp->sq.psn;
	qp_attr->max_dest_rd_atomic = qplib_qp->max_dest_rd_atomic;
	qp_init_attr->sq_sig_type = qplib_qp->sig_type ? IB_SIGNAL_ALL_WR :
							 IB_SIGNAL_REQ_WR;
	qp_attr->dest_qp_num = qplib_qp->dest_qpn;

	qp_attr->cap.max_send_wr = qp->qplib_qp.sq.max_wqe;
	qp_attr->cap.max_send_sge = qp->qplib_qp.sq.max_sge;
	qp_attr->cap.max_recv_wr = qp->qplib_qp.rq.max_wqe;
	qp_attr->cap.max_recv_sge = qp->qplib_qp.rq.max_sge;
	qp_attr->cap.max_inline_data = qp->qplib_qp.max_inline_data;
	qp_init_attr->cap = qp_attr->cap;

out:
	kfree(qplib_qp);
	return rc;
}

/* Routine for sending QP1 packets for RoCE V1 an V2
 */
static int bnxt_re_build_qp1_send_v2(struct bnxt_re_qp *qp,
				     struct ib_send_wr *wr,
				     struct bnxt_qplib_swqe *wqe,
				     int payload_size)
{
	struct ib_device *ibdev = &qp->rdev->ibdev;
	struct bnxt_re_ah *ah = container_of(ud_wr(wr)->ah, struct bnxt_re_ah,
					     ib_ah);
	struct bnxt_qplib_ah *qplib_ah = &ah->qplib_ah;
	struct bnxt_qplib_sge sge;
	union ib_gid sgid;
	u8 nw_type;
	u16 ether_type;
	struct ib_gid_attr sgid_attr;
	union ib_gid dgid;
	bool is_eth = false;
	bool is_vlan = false;
	bool is_grh = false;
	bool is_udp = false;
	u8 ip_version = 0;
	u16 vlan_id = 0xFFFF;
	void *buf;
	int i, rc = 0, size;

	memset(&qp->qp1_hdr, 0, sizeof(qp->qp1_hdr));

	rc = ib_get_cached_gid(ibdev, 1,
			       qplib_ah->host_sgid_index, &sgid,
			       &sgid_attr);
	if (rc) {
		dev_err(rdev_to_dev(qp->rdev),
			"Failed to query gid at index %d",
			qplib_ah->host_sgid_index);
		return rc;
	}
	if (sgid_attr.ndev) {
		if (is_vlan_dev(sgid_attr.ndev))
			vlan_id = vlan_dev_vlan_id(sgid_attr.ndev);
		dev_put(sgid_attr.ndev);
	}
	/* Get network header type for this GID */
	nw_type = ib_gid_to_network_type(sgid_attr.gid_type, &sgid);
	switch (nw_type) {
	case RDMA_NETWORK_IPV4:
		nw_type = BNXT_RE_ROCEV2_IPV4_PACKET;
		break;
	case RDMA_NETWORK_IPV6:
		nw_type = BNXT_RE_ROCEV2_IPV6_PACKET;
		break;
	default:
		nw_type = BNXT_RE_ROCE_V1_PACKET;
		break;
	}
	memcpy(&dgid.raw, &qplib_ah->dgid, 16);
	is_udp = sgid_attr.gid_type == IB_GID_TYPE_ROCE_UDP_ENCAP;
	if (is_udp) {
		if (ipv6_addr_v4mapped((struct in6_addr *)&sgid)) {
			ip_version = 4;
			ether_type = ETH_P_IP;
		} else {
			ip_version = 6;
			ether_type = ETH_P_IPV6;
		}
		is_grh = false;
	} else {
		ether_type = ETH_P_IBOE;
		is_grh = true;
	}

	is_eth = true;
	is_vlan = (vlan_id && (vlan_id < 0x1000)) ? true : false;

	ib_ud_header_init(payload_size, !is_eth, is_eth, is_vlan, is_grh,
			  ip_version, is_udp, 0, &qp->qp1_hdr);

	/* ETH */
	ether_addr_copy(qp->qp1_hdr.eth.dmac_h, ah->qplib_ah.dmac);
	ether_addr_copy(qp->qp1_hdr.eth.smac_h, qp->qplib_qp.smac);

	/* For vlan, check the sgid for vlan existence */

	if (!is_vlan) {
		qp->qp1_hdr.eth.type = cpu_to_be16(ether_type);
	} else {
		qp->qp1_hdr.vlan.type = cpu_to_be16(ether_type);
		qp->qp1_hdr.vlan.tag = cpu_to_be16(vlan_id);
	}

	if (is_grh || (ip_version == 6)) {
		memcpy(qp->qp1_hdr.grh.source_gid.raw, sgid.raw, sizeof(sgid));
		memcpy(qp->qp1_hdr.grh.destination_gid.raw, qplib_ah->dgid.data,
		       sizeof(sgid));
		qp->qp1_hdr.grh.hop_limit     = qplib_ah->hop_limit;
	}

	if (ip_version == 4) {
		qp->qp1_hdr.ip4.tos = 0;
		qp->qp1_hdr.ip4.id = 0;
		qp->qp1_hdr.ip4.frag_off = htons(IP_DF);
		qp->qp1_hdr.ip4.ttl = qplib_ah->hop_limit;

		memcpy(&qp->qp1_hdr.ip4.saddr, sgid.raw + 12, 4);
		memcpy(&qp->qp1_hdr.ip4.daddr, qplib_ah->dgid.data + 12, 4);
		qp->qp1_hdr.ip4.check = ib_ud_ip4_csum(&qp->qp1_hdr);
	}

	if (is_udp) {
		qp->qp1_hdr.udp.dport = htons(ROCE_V2_UDP_DPORT);
		qp->qp1_hdr.udp.sport = htons(0x8CD1);
		qp->qp1_hdr.udp.csum = 0;
	}

	/* BTH */
	if (wr->opcode == IB_WR_SEND_WITH_IMM) {
		qp->qp1_hdr.bth.opcode = IB_OPCODE_UD_SEND_ONLY_WITH_IMMEDIATE;
		qp->qp1_hdr.immediate_present = 1;
	} else {
		qp->qp1_hdr.bth.opcode = IB_OPCODE_UD_SEND_ONLY;
	}
	if (wr->send_flags & IB_SEND_SOLICITED)
		qp->qp1_hdr.bth.solicited_event = 1;
	/* pad_count */
	qp->qp1_hdr.bth.pad_count = (4 - payload_size) & 3;

	/* P_key for QP1 is for all members */
	qp->qp1_hdr.bth.pkey = cpu_to_be16(0xFFFF);
	qp->qp1_hdr.bth.destination_qpn = IB_QP1;
	qp->qp1_hdr.bth.ack_req = 0;
	qp->send_psn++;
	qp->send_psn &= BTH_PSN_MASK;
	qp->qp1_hdr.bth.psn = cpu_to_be32(qp->send_psn);
	/* DETH */
	/* Use the priviledged Q_Key for QP1 */
	qp->qp1_hdr.deth.qkey = cpu_to_be32(IB_QP1_QKEY);
	qp->qp1_hdr.deth.source_qpn = IB_QP1;

	/* Pack the QP1 to the transmit buffer */
	buf = bnxt_qplib_get_qp1_sq_buf(&qp->qplib_qp, &sge);
	if (buf) {
		size = ib_ud_header_pack(&qp->qp1_hdr, buf);
		for (i = wqe->num_sge; i; i--) {
			wqe->sg_list[i].addr = wqe->sg_list[i - 1].addr;
			wqe->sg_list[i].lkey = wqe->sg_list[i - 1].lkey;
			wqe->sg_list[i].size = wqe->sg_list[i - 1].size;
		}

		/*
		 * Max Header buf size for IPV6 RoCE V2 is 86,
		 * which is same as the QP1 SQ header buffer.
		 * Header buf size for IPV4 RoCE V2 can be 66.
		 * ETH(14) + VLAN(4)+ IP(20) + UDP (8) + BTH(20).
		 * Subtract 20 bytes from QP1 SQ header buf size
		 */
		if (is_udp && ip_version == 4)
			sge.size -= 20;
		/*
		 * Max Header buf size for RoCE V1 is 78.
		 * ETH(14) + VLAN(4) + GRH(40) + BTH(20).
		 * Subtract 8 bytes from QP1 SQ header buf size
		 */
		if (!is_udp)
			sge.size -= 8;

		/* Subtract 4 bytes for non vlan packets */
		if (!is_vlan)
			sge.size -= 4;

		wqe->sg_list[0].addr = sge.addr;
		wqe->sg_list[0].lkey = sge.lkey;
		wqe->sg_list[0].size = sge.size;
		wqe->num_sge++;

	} else {
		dev_err(rdev_to_dev(qp->rdev), "QP1 buffer is empty!");
		rc = -ENOMEM;
	}
	return rc;
}

/* For the MAD layer, it only provides the recv SGE the size of
 * ib_grh + MAD datagram.  No Ethernet headers, Ethertype, BTH, DETH,
 * nor RoCE iCRC.  The Cu+ solution must provide buffer for the entire
 * receive packet (334 bytes) with no VLAN and then copy the GRH
 * and the MAD datagram out to the provided SGE.
 */
static int bnxt_re_build_qp1_shadow_qp_recv(struct bnxt_re_qp *qp,
					    struct ib_recv_wr *wr,
					    struct bnxt_qplib_swqe *wqe,
					    int payload_size)
{
	struct bnxt_qplib_sge ref, sge;
	u32 rq_prod_index;
	struct bnxt_re_sqp_entries *sqp_entry;

	rq_prod_index = bnxt_qplib_get_rq_prod_index(&qp->qplib_qp);

	if (!bnxt_qplib_get_qp1_rq_buf(&qp->qplib_qp, &sge))
		return -ENOMEM;

	/* Create 1 SGE to receive the entire
	 * ethernet packet
	 */
	/* Save the reference from ULP */
	ref.addr = wqe->sg_list[0].addr;
	ref.lkey = wqe->sg_list[0].lkey;
	ref.size = wqe->sg_list[0].size;

	sqp_entry = &qp->rdev->sqp_tbl[rq_prod_index];

	/* SGE 1 */
	wqe->sg_list[0].addr = sge.addr;
	wqe->sg_list[0].lkey = sge.lkey;
	wqe->sg_list[0].size = BNXT_QPLIB_MAX_QP1_RQ_HDR_SIZE_V2;
	sge.size -= wqe->sg_list[0].size;

	sqp_entry->sge.addr = ref.addr;
	sqp_entry->sge.lkey = ref.lkey;
	sqp_entry->sge.size = ref.size;
	/* Store the wrid for reporting completion */
	sqp_entry->wrid = wqe->wr_id;
	/* change the wqe->wrid to table index */
	wqe->wr_id = rq_prod_index;
	return 0;
}

static int is_ud_qp(struct bnxt_re_qp *qp)
{
	return qp->qplib_qp.type == CMDQ_CREATE_QP_TYPE_UD;
}

static int bnxt_re_build_send_wqe(struct bnxt_re_qp *qp,
				  struct ib_send_wr *wr,
				  struct bnxt_qplib_swqe *wqe)
{
	struct bnxt_re_ah *ah = NULL;

	if (is_ud_qp(qp)) {
		ah = container_of(ud_wr(wr)->ah, struct bnxt_re_ah, ib_ah);
		wqe->send.q_key = ud_wr(wr)->remote_qkey;
		wqe->send.dst_qp = ud_wr(wr)->remote_qpn;
		wqe->send.avid = ah->qplib_ah.id;
	}
	switch (wr->opcode) {
	case IB_WR_SEND:
		wqe->type = BNXT_QPLIB_SWQE_TYPE_SEND;
		break;
	case IB_WR_SEND_WITH_IMM:
		wqe->type = BNXT_QPLIB_SWQE_TYPE_SEND_WITH_IMM;
		wqe->send.imm_data = wr->ex.imm_data;
		break;
	case IB_WR_SEND_WITH_INV:
		wqe->type = BNXT_QPLIB_SWQE_TYPE_SEND_WITH_INV;
		wqe->send.inv_key = wr->ex.invalidate_rkey;
		break;
	default:
		return -EINVAL;
	}
	if (wr->send_flags & IB_SEND_SIGNALED)
		wqe->flags |= BNXT_QPLIB_SWQE_FLAGS_SIGNAL_COMP;
	if (wr->send_flags & IB_SEND_FENCE)
		wqe->flags |= BNXT_QPLIB_SWQE_FLAGS_UC_FENCE;
	if (wr->send_flags & IB_SEND_SOLICITED)
		wqe->flags |= BNXT_QPLIB_SWQE_FLAGS_SOLICIT_EVENT;
	if (wr->send_flags & IB_SEND_INLINE)
		wqe->flags |= BNXT_QPLIB_SWQE_FLAGS_INLINE;

	return 0;
}

static int bnxt_re_build_rdma_wqe(struct ib_send_wr *wr,
				  struct bnxt_qplib_swqe *wqe)
{
	switch (wr->opcode) {
	case IB_WR_RDMA_WRITE:
		wqe->type = BNXT_QPLIB_SWQE_TYPE_RDMA_WRITE;
		break;
	case IB_WR_RDMA_WRITE_WITH_IMM:
		wqe->type = BNXT_QPLIB_SWQE_TYPE_RDMA_WRITE_WITH_IMM;
		wqe->rdma.imm_data = wr->ex.imm_data;
		break;
	case IB_WR_RDMA_READ:
		wqe->type = BNXT_QPLIB_SWQE_TYPE_RDMA_READ;
		wqe->rdma.inv_key = wr->ex.invalidate_rkey;
		break;
	default:
		return -EINVAL;
	}
	wqe->rdma.remote_va = rdma_wr(wr)->remote_addr;
	wqe->rdma.r_key = rdma_wr(wr)->rkey;
	if (wr->send_flags & IB_SEND_SIGNALED)
		wqe->flags |= BNXT_QPLIB_SWQE_FLAGS_SIGNAL_COMP;
	if (wr->send_flags & IB_SEND_FENCE)
		wqe->flags |= BNXT_QPLIB_SWQE_FLAGS_UC_FENCE;
	if (wr->send_flags & IB_SEND_SOLICITED)
		wqe->flags |= BNXT_QPLIB_SWQE_FLAGS_SOLICIT_EVENT;
	if (wr->send_flags & IB_SEND_INLINE)
		wqe->flags |= BNXT_QPLIB_SWQE_FLAGS_INLINE;

	return 0;
}

static int bnxt_re_build_atomic_wqe(struct ib_send_wr *wr,
				    struct bnxt_qplib_swqe *wqe)
{
	switch (wr->opcode) {
	case IB_WR_ATOMIC_CMP_AND_SWP:
		wqe->type = BNXT_QPLIB_SWQE_TYPE_ATOMIC_CMP_AND_SWP;
		wqe->atomic.cmp_data = atomic_wr(wr)->compare_add;
		wqe->atomic.swap_data = atomic_wr(wr)->swap;
		break;
	case IB_WR_ATOMIC_FETCH_AND_ADD:
		wqe->type = BNXT_QPLIB_SWQE_TYPE_ATOMIC_FETCH_AND_ADD;
		wqe->atomic.cmp_data = atomic_wr(wr)->compare_add;
		break;
	default:
		return -EINVAL;
	}
	wqe->atomic.remote_va = atomic_wr(wr)->remote_addr;
	wqe->atomic.r_key = atomic_wr(wr)->rkey;
	if (wr->send_flags & IB_SEND_SIGNALED)
		wqe->flags |= BNXT_QPLIB_SWQE_FLAGS_SIGNAL_COMP;
	if (wr->send_flags & IB_SEND_FENCE)
		wqe->flags |= BNXT_QPLIB_SWQE_FLAGS_UC_FENCE;
	if (wr->send_flags & IB_SEND_SOLICITED)
		wqe->flags |= BNXT_QPLIB_SWQE_FLAGS_SOLICIT_EVENT;
	return 0;
}

static int bnxt_re_build_inv_wqe(struct ib_send_wr *wr,
				 struct bnxt_qplib_swqe *wqe)
{
	wqe->type = BNXT_QPLIB_SWQE_TYPE_LOCAL_INV;
	wqe->local_inv.inv_l_key = wr->ex.invalidate_rkey;

	if (wr->send_flags & IB_SEND_SIGNALED)
		wqe->flags |= BNXT_QPLIB_SWQE_FLAGS_SIGNAL_COMP;
	if (wr->send_flags & IB_SEND_FENCE)
		wqe->flags |= BNXT_QPLIB_SWQE_FLAGS_UC_FENCE;
	if (wr->send_flags & IB_SEND_SOLICITED)
		wqe->flags |= BNXT_QPLIB_SWQE_FLAGS_SOLICIT_EVENT;

	return 0;
}

static int bnxt_re_build_reg_wqe(struct ib_reg_wr *wr,
				 struct bnxt_qplib_swqe *wqe)
{
	struct bnxt_re_mr *mr = container_of(wr->mr, struct bnxt_re_mr, ib_mr);
	struct bnxt_qplib_frpl *qplib_frpl = &mr->qplib_frpl;
	int access = wr->access;

	wqe->frmr.pbl_ptr = (__le64 *)qplib_frpl->hwq.pbl_ptr[0];
	wqe->frmr.pbl_dma_ptr = qplib_frpl->hwq.pbl_dma_ptr[0];
	wqe->frmr.page_list = mr->pages;
	wqe->frmr.page_list_len = mr->npages;
	wqe->frmr.levels = qplib_frpl->hwq.level + 1;
	wqe->type = BNXT_QPLIB_SWQE_TYPE_REG_MR;

	if (wr->wr.send_flags & IB_SEND_FENCE)
		wqe->flags |= BNXT_QPLIB_SWQE_FLAGS_UC_FENCE;
	if (wr->wr.send_flags & IB_SEND_SIGNALED)
		wqe->flags |= BNXT_QPLIB_SWQE_FLAGS_SIGNAL_COMP;

	if (access & IB_ACCESS_LOCAL_WRITE)
		wqe->frmr.access_cntl |= SQ_FR_PMR_ACCESS_CNTL_LOCAL_WRITE;
	if (access & IB_ACCESS_REMOTE_READ)
		wqe->frmr.access_cntl |= SQ_FR_PMR_ACCESS_CNTL_REMOTE_READ;
	if (access & IB_ACCESS_REMOTE_WRITE)
		wqe->frmr.access_cntl |= SQ_FR_PMR_ACCESS_CNTL_REMOTE_WRITE;
	if (access & IB_ACCESS_REMOTE_ATOMIC)
		wqe->frmr.access_cntl |= SQ_FR_PMR_ACCESS_CNTL_REMOTE_ATOMIC;
	if (access & IB_ACCESS_MW_BIND)
		wqe->frmr.access_cntl |= SQ_FR_PMR_ACCESS_CNTL_WINDOW_BIND;

	wqe->frmr.l_key = wr->key;
	wqe->frmr.length = wr->mr->length;
	wqe->frmr.pbl_pg_sz_log = (wr->mr->page_size >> PAGE_SHIFT_4K) - 1;
	wqe->frmr.va = wr->mr->iova;
	return 0;
}

static int bnxt_re_copy_inline_data(struct bnxt_re_dev *rdev,
				    struct ib_send_wr *wr,
				    struct bnxt_qplib_swqe *wqe)
{
	/*  Copy the inline data to the data  field */
	u8 *in_data;
	u32 i, sge_len;
	void *sge_addr;

	in_data = wqe->inline_data;
	for (i = 0; i < wr->num_sge; i++) {
		sge_addr = (void *)(unsigned long)
				wr->sg_list[i].addr;
		sge_len = wr->sg_list[i].length;

		if ((sge_len + wqe->inline_len) >
		    BNXT_QPLIB_SWQE_MAX_INLINE_LENGTH) {
			dev_err(rdev_to_dev(rdev),
				"Inline data size requested > supported value");
			return -EINVAL;
		}
		sge_len = wr->sg_list[i].length;

		memcpy(in_data, sge_addr, sge_len);
		in_data += wr->sg_list[i].length;
		wqe->inline_len += wr->sg_list[i].length;
	}
	return wqe->inline_len;
}

static int bnxt_re_copy_wr_payload(struct bnxt_re_dev *rdev,
				   struct ib_send_wr *wr,
				   struct bnxt_qplib_swqe *wqe)
{
	int payload_sz = 0;

	if (wr->send_flags & IB_SEND_INLINE)
		payload_sz = bnxt_re_copy_inline_data(rdev, wr, wqe);
	else
		payload_sz = bnxt_re_build_sgl(wr->sg_list, wqe->sg_list,
					       wqe->num_sge);

	return payload_sz;
}

static void bnxt_ud_qp_hw_stall_workaround(struct bnxt_re_qp *qp)
{
	if ((qp->ib_qp.qp_type == IB_QPT_UD ||
	     qp->ib_qp.qp_type == IB_QPT_GSI ||
	     qp->ib_qp.qp_type == IB_QPT_RAW_ETHERTYPE) &&
	     qp->qplib_qp.wqe_cnt == BNXT_RE_UD_QP_HW_STALL) {
		int qp_attr_mask;
		struct ib_qp_attr qp_attr;

		qp_attr_mask = IB_QP_STATE;
		qp_attr.qp_state = IB_QPS_RTS;
		bnxt_re_modify_qp(&qp->ib_qp, &qp_attr, qp_attr_mask, NULL);
		qp->qplib_qp.wqe_cnt = 0;
	}
}

static int bnxt_re_post_send_shadow_qp(struct bnxt_re_dev *rdev,
				       struct bnxt_re_qp *qp,
				struct ib_send_wr *wr)
{
	struct bnxt_qplib_swqe wqe;
	int rc = 0, payload_sz = 0;
	unsigned long flags;

	spin_lock_irqsave(&qp->sq_lock, flags);
	memset(&wqe, 0, sizeof(wqe));
	while (wr) {
		/* House keeping */
		memset(&wqe, 0, sizeof(wqe));

		/* Common */
		wqe.num_sge = wr->num_sge;
		if (wr->num_sge > qp->qplib_qp.sq.max_sge) {
			dev_err(rdev_to_dev(rdev),
				"Limit exceeded for Send SGEs");
			rc = -EINVAL;
			goto bad;
		}

		payload_sz = bnxt_re_copy_wr_payload(qp->rdev, wr, &wqe);
		if (payload_sz < 0) {
			rc = -EINVAL;
			goto bad;
		}
		wqe.wr_id = wr->wr_id;

		wqe.type = BNXT_QPLIB_SWQE_TYPE_SEND;

		rc = bnxt_re_build_send_wqe(qp, wr, &wqe);
		if (!rc)
			rc = bnxt_qplib_post_send(&qp->qplib_qp, &wqe);
bad:
		if (rc) {
			dev_err(rdev_to_dev(rdev),
				"Post send failed opcode = %#x rc = %d",
				wr->opcode, rc);
			break;
		}
		wr = wr->next;
	}
	bnxt_qplib_post_send_db(&qp->qplib_qp);
	bnxt_ud_qp_hw_stall_workaround(qp);
	spin_unlock_irqrestore(&qp->sq_lock, flags);
	return rc;
}

int bnxt_re_post_send(struct ib_qp *ib_qp, struct ib_send_wr *wr,
		      struct ib_send_wr **bad_wr)
{
	struct bnxt_re_qp *qp = container_of(ib_qp, struct bnxt_re_qp, ib_qp);
	struct bnxt_qplib_swqe wqe;
	int rc = 0, payload_sz = 0;
	unsigned long flags;

	spin_lock_irqsave(&qp->sq_lock, flags);
	while (wr) {
		/* House keeping */
		memset(&wqe, 0, sizeof(wqe));

		/* Common */
		wqe.num_sge = wr->num_sge;
		if (wr->num_sge > qp->qplib_qp.sq.max_sge) {
			dev_err(rdev_to_dev(qp->rdev),
				"Limit exceeded for Send SGEs");
			rc = -EINVAL;
			goto bad;
		}

		payload_sz = bnxt_re_copy_wr_payload(qp->rdev, wr, &wqe);
		if (payload_sz < 0) {
			rc = -EINVAL;
			goto bad;
		}
		wqe.wr_id = wr->wr_id;

		switch (wr->opcode) {
		case IB_WR_SEND:
		case IB_WR_SEND_WITH_IMM:
			if (ib_qp->qp_type == IB_QPT_GSI) {
				rc = bnxt_re_build_qp1_send_v2(qp, wr, &wqe,
							       payload_sz);
				if (rc)
					goto bad;
				wqe.rawqp1.lflags |=
					SQ_SEND_RAWETH_QP1_LFLAGS_ROCE_CRC;
			}
			switch (wr->send_flags) {
			case IB_SEND_IP_CSUM:
				wqe.rawqp1.lflags |=
					SQ_SEND_RAWETH_QP1_LFLAGS_IP_CHKSUM;
				break;
			default:
				break;
			}
			/* Fall thru to build the wqe */
		case IB_WR_SEND_WITH_INV:
			rc = bnxt_re_build_send_wqe(qp, wr, &wqe);
			break;
		case IB_WR_RDMA_WRITE:
		case IB_WR_RDMA_WRITE_WITH_IMM:
		case IB_WR_RDMA_READ:
			rc = bnxt_re_build_rdma_wqe(wr, &wqe);
			break;
		case IB_WR_ATOMIC_CMP_AND_SWP:
		case IB_WR_ATOMIC_FETCH_AND_ADD:
			rc = bnxt_re_build_atomic_wqe(wr, &wqe);
			break;
		case IB_WR_RDMA_READ_WITH_INV:
			dev_err(rdev_to_dev(qp->rdev),
				"RDMA Read with Invalidate is not supported");
			rc = -EINVAL;
			goto bad;
		case IB_WR_LOCAL_INV:
			rc = bnxt_re_build_inv_wqe(wr, &wqe);
			break;
		case IB_WR_REG_MR:
			rc = bnxt_re_build_reg_wqe(reg_wr(wr), &wqe);
			break;
		default:
			/* Unsupported WRs */
			dev_err(rdev_to_dev(qp->rdev),
				"WR (%#x) is not supported", wr->opcode);
			rc = -EINVAL;
			goto bad;
		}
		if (!rc)
			rc = bnxt_qplib_post_send(&qp->qplib_qp, &wqe);
bad:
		if (rc) {
			dev_err(rdev_to_dev(qp->rdev),
				"post_send failed op:%#x qps = %#x rc = %d\n",
				wr->opcode, qp->qplib_qp.state, rc);
			*bad_wr = wr;
			break;
		}
		wr = wr->next;
	}
	bnxt_qplib_post_send_db(&qp->qplib_qp);
	bnxt_ud_qp_hw_stall_workaround(qp);
	spin_unlock_irqrestore(&qp->sq_lock, flags);

	return rc;
}

static int bnxt_re_post_recv_shadow_qp(struct bnxt_re_dev *rdev,
				       struct bnxt_re_qp *qp,
				       struct ib_recv_wr *wr)
{
	struct bnxt_qplib_swqe wqe;
	int rc = 0, payload_sz = 0;

	memset(&wqe, 0, sizeof(wqe));
	while (wr) {
		/* House keeping */
		memset(&wqe, 0, sizeof(wqe));

		/* Common */
		wqe.num_sge = wr->num_sge;
		if (wr->num_sge > qp->qplib_qp.rq.max_sge) {
			dev_err(rdev_to_dev(rdev),
				"Limit exceeded for Receive SGEs");
			rc = -EINVAL;
			break;
		}
		payload_sz = bnxt_re_build_sgl(wr->sg_list, wqe.sg_list,
					       wr->num_sge);
		wqe.wr_id = wr->wr_id;
		wqe.type = BNXT_QPLIB_SWQE_TYPE_RECV;

		rc = bnxt_qplib_post_recv(&qp->qplib_qp, &wqe);
		if (rc)
			break;

		wr = wr->next;
	}
	if (!rc)
		bnxt_qplib_post_recv_db(&qp->qplib_qp);
	return rc;
}

int bnxt_re_post_recv(struct ib_qp *ib_qp, struct ib_recv_wr *wr,
		      struct ib_recv_wr **bad_wr)
{
	struct bnxt_re_qp *qp = container_of(ib_qp, struct bnxt_re_qp, ib_qp);
	struct bnxt_qplib_swqe wqe;
	int rc = 0, payload_sz = 0;
	unsigned long flags;
	u32 count = 0;

	spin_lock_irqsave(&qp->rq_lock, flags);
	while (wr) {
		/* House keeping */
		memset(&wqe, 0, sizeof(wqe));

		/* Common */
		wqe.num_sge = wr->num_sge;
		if (wr->num_sge > qp->qplib_qp.rq.max_sge) {
			dev_err(rdev_to_dev(qp->rdev),
				"Limit exceeded for Receive SGEs");
			rc = -EINVAL;
			*bad_wr = wr;
			break;
		}

		payload_sz = bnxt_re_build_sgl(wr->sg_list, wqe.sg_list,
					       wr->num_sge);
		wqe.wr_id = wr->wr_id;
		wqe.type = BNXT_QPLIB_SWQE_TYPE_RECV;

		if (ib_qp->qp_type == IB_QPT_GSI)
			rc = bnxt_re_build_qp1_shadow_qp_recv(qp, wr, &wqe,
							      payload_sz);
		if (!rc)
			rc = bnxt_qplib_post_recv(&qp->qplib_qp, &wqe);
		if (rc) {
			*bad_wr = wr;
			break;
		}

		/* Ring DB if the RQEs posted reaches a threshold value */
		if (++count >= BNXT_RE_RQ_WQE_THRESHOLD) {
			bnxt_qplib_post_recv_db(&qp->qplib_qp);
			count = 0;
		}

		wr = wr->next;
	}

	if (count)
		bnxt_qplib_post_recv_db(&qp->qplib_qp);

	spin_unlock_irqrestore(&qp->rq_lock, flags);

	return rc;
}

/* Completion Queues */
int bnxt_re_destroy_cq(struct ib_cq *ib_cq)
{
	struct bnxt_re_cq *cq = container_of(ib_cq, struct bnxt_re_cq, ib_cq);
	struct bnxt_re_dev *rdev = cq->rdev;
	int rc;
	struct bnxt_qplib_nq *nq = cq->qplib_cq.nq;

	rc = bnxt_qplib_destroy_cq(&rdev->qplib_res, &cq->qplib_cq);
	if (rc) {
		dev_err(rdev_to_dev(rdev), "Failed to destroy HW CQ");
		return rc;
	}
	if (!IS_ERR_OR_NULL(cq->umem))
		ib_umem_release(cq->umem);

	if (cq) {
		kfree(cq->cql);
		kfree(cq);
	}
	atomic_dec(&rdev->cq_count);
	nq->budget--;
	return 0;
}

struct ib_cq *bnxt_re_create_cq(struct ib_device *ibdev,
				const struct ib_cq_init_attr *attr,
				struct ib_ucontext *context,
				struct ib_udata *udata)
{
	struct bnxt_re_dev *rdev = to_bnxt_re_dev(ibdev, ibdev);
	struct bnxt_qplib_dev_attr *dev_attr = &rdev->dev_attr;
	struct bnxt_re_cq *cq = NULL;
	int rc, entries;
	int cqe = attr->cqe;
	struct bnxt_qplib_nq *nq = NULL;
	unsigned int nq_alloc_cnt;

	/* Validate CQ fields */
	if (cqe < 1 || cqe > dev_attr->max_cq_wqes) {
		dev_err(rdev_to_dev(rdev), "Failed to create CQ -max exceeded");
		return ERR_PTR(-EINVAL);
	}
	cq = kzalloc(sizeof(*cq), GFP_KERNEL);
	if (!cq)
		return ERR_PTR(-ENOMEM);

	cq->rdev = rdev;
	cq->qplib_cq.cq_handle = (u64)(unsigned long)(&cq->qplib_cq);

	entries = roundup_pow_of_two(cqe + 1);
	if (entries > dev_attr->max_cq_wqes + 1)
		entries = dev_attr->max_cq_wqes + 1;

	if (context) {
		struct bnxt_re_cq_req req;
		struct bnxt_re_ucontext *uctx = container_of
						(context,
						 struct bnxt_re_ucontext,
						 ib_uctx);
		if (ib_copy_from_udata(&req, udata, sizeof(req))) {
			rc = -EFAULT;
			goto fail;
		}

		cq->umem = ib_umem_get(context, req.cq_va,
				       entries * sizeof(struct cq_base),
				       IB_ACCESS_LOCAL_WRITE, 1);
		if (IS_ERR(cq->umem)) {
			rc = PTR_ERR(cq->umem);
			goto fail;
		}
		cq->qplib_cq.sghead = cq->umem->sg_head.sgl;
		cq->qplib_cq.nmap = cq->umem->nmap;
		cq->qplib_cq.dpi = &uctx->dpi;
	} else {
		cq->max_cql = min_t(u32, entries, MAX_CQL_PER_POLL);
		cq->cql = kcalloc(cq->max_cql, sizeof(struct bnxt_qplib_cqe),
				  GFP_KERNEL);
		if (!cq->cql) {
			rc = -ENOMEM;
			goto fail;
		}

		cq->qplib_cq.dpi = &rdev->dpi_privileged;
		cq->qplib_cq.sghead = NULL;
		cq->qplib_cq.nmap = 0;
	}
	/*
	 * Allocating the NQ in a round robin fashion. nq_alloc_cnt is a
	 * used for getting the NQ index.
	 */
	nq_alloc_cnt = atomic_inc_return(&rdev->nq_alloc_cnt);
	nq = &rdev->nq[nq_alloc_cnt % (rdev->num_msix - 1)];
	cq->qplib_cq.max_wqe = entries;
	cq->qplib_cq.cnq_hw_ring_id = nq->ring_id;
	cq->qplib_cq.nq	= nq;

	rc = bnxt_qplib_create_cq(&rdev->qplib_res, &cq->qplib_cq);
	if (rc) {
		dev_err(rdev_to_dev(rdev), "Failed to create HW CQ");
		goto fail;
	}

	cq->ib_cq.cqe = entries;
	cq->cq_period = cq->qplib_cq.period;
	nq->budget++;

	atomic_inc(&rdev->cq_count);

	if (context) {
		struct bnxt_re_cq_resp resp;

		resp.cqid = cq->qplib_cq.id;
		resp.tail = cq->qplib_cq.hwq.cons;
		resp.phase = cq->qplib_cq.period;
		resp.rsvd = 0;
		rc = ib_copy_to_udata(udata, &resp, sizeof(resp));
		if (rc) {
			dev_err(rdev_to_dev(rdev), "Failed to copy CQ udata");
			bnxt_qplib_destroy_cq(&rdev->qplib_res, &cq->qplib_cq);
			goto c2fail;
		}
	}

	return &cq->ib_cq;

c2fail:
	if (context)
		ib_umem_release(cq->umem);
fail:
	kfree(cq->cql);
	kfree(cq);
	return ERR_PTR(rc);
}

static u8 __req_to_ib_wc_status(u8 qstatus)
{
	switch (qstatus) {
	case CQ_REQ_STATUS_OK:
		return IB_WC_SUCCESS;
	case CQ_REQ_STATUS_BAD_RESPONSE_ERR:
		return IB_WC_BAD_RESP_ERR;
	case CQ_REQ_STATUS_LOCAL_LENGTH_ERR:
		return IB_WC_LOC_LEN_ERR;
	case CQ_REQ_STATUS_LOCAL_QP_OPERATION_ERR:
		return IB_WC_LOC_QP_OP_ERR;
	case CQ_REQ_STATUS_LOCAL_PROTECTION_ERR:
		return IB_WC_LOC_PROT_ERR;
	case CQ_REQ_STATUS_MEMORY_MGT_OPERATION_ERR:
		return IB_WC_GENERAL_ERR;
	case CQ_REQ_STATUS_REMOTE_INVALID_REQUEST_ERR:
		return IB_WC_REM_INV_REQ_ERR;
	case CQ_REQ_STATUS_REMOTE_ACCESS_ERR:
		return IB_WC_REM_ACCESS_ERR;
	case CQ_REQ_STATUS_REMOTE_OPERATION_ERR:
		return IB_WC_REM_OP_ERR;
	case CQ_REQ_STATUS_RNR_NAK_RETRY_CNT_ERR:
		return IB_WC_RNR_RETRY_EXC_ERR;
	case CQ_REQ_STATUS_TRANSPORT_RETRY_CNT_ERR:
		return IB_WC_RETRY_EXC_ERR;
	case CQ_REQ_STATUS_WORK_REQUEST_FLUSHED_ERR:
		return IB_WC_WR_FLUSH_ERR;
	default:
		return IB_WC_GENERAL_ERR;
	}
	return 0;
}

static u8 __rawqp1_to_ib_wc_status(u8 qstatus)
{
	switch (qstatus) {
	case CQ_RES_RAWETH_QP1_STATUS_OK:
		return IB_WC_SUCCESS;
	case CQ_RES_RAWETH_QP1_STATUS_LOCAL_ACCESS_ERROR:
		return IB_WC_LOC_ACCESS_ERR;
	case CQ_RES_RAWETH_QP1_STATUS_HW_LOCAL_LENGTH_ERR:
		return IB_WC_LOC_LEN_ERR;
	case CQ_RES_RAWETH_QP1_STATUS_LOCAL_PROTECTION_ERR:
		return IB_WC_LOC_PROT_ERR;
	case CQ_RES_RAWETH_QP1_STATUS_LOCAL_QP_OPERATION_ERR:
		return IB_WC_LOC_QP_OP_ERR;
	case CQ_RES_RAWETH_QP1_STATUS_MEMORY_MGT_OPERATION_ERR:
		return IB_WC_GENERAL_ERR;
	case CQ_RES_RAWETH_QP1_STATUS_WORK_REQUEST_FLUSHED_ERR:
		return IB_WC_WR_FLUSH_ERR;
	case CQ_RES_RAWETH_QP1_STATUS_HW_FLUSH_ERR:
		return IB_WC_WR_FLUSH_ERR;
	default:
		return IB_WC_GENERAL_ERR;
	}
}

static u8 __rc_to_ib_wc_status(u8 qstatus)
{
	switch (qstatus) {
	case CQ_RES_RC_STATUS_OK:
		return IB_WC_SUCCESS;
	case CQ_RES_RC_STATUS_LOCAL_ACCESS_ERROR:
		return IB_WC_LOC_ACCESS_ERR;
	case CQ_RES_RC_STATUS_LOCAL_LENGTH_ERR:
		return IB_WC_LOC_LEN_ERR;
	case CQ_RES_RC_STATUS_LOCAL_PROTECTION_ERR:
		return IB_WC_LOC_PROT_ERR;
	case CQ_RES_RC_STATUS_LOCAL_QP_OPERATION_ERR:
		return IB_WC_LOC_QP_OP_ERR;
	case CQ_RES_RC_STATUS_MEMORY_MGT_OPERATION_ERR:
		return IB_WC_GENERAL_ERR;
	case CQ_RES_RC_STATUS_REMOTE_INVALID_REQUEST_ERR:
		return IB_WC_REM_INV_REQ_ERR;
	case CQ_RES_RC_STATUS_WORK_REQUEST_FLUSHED_ERR:
		return IB_WC_WR_FLUSH_ERR;
	case CQ_RES_RC_STATUS_HW_FLUSH_ERR:
		return IB_WC_WR_FLUSH_ERR;
	default:
		return IB_WC_GENERAL_ERR;
	}
}

static void bnxt_re_process_req_wc(struct ib_wc *wc, struct bnxt_qplib_cqe *cqe)
{
	switch (cqe->type) {
	case BNXT_QPLIB_SWQE_TYPE_SEND:
		wc->opcode = IB_WC_SEND;
		break;
	case BNXT_QPLIB_SWQE_TYPE_SEND_WITH_IMM:
		wc->opcode = IB_WC_SEND;
		wc->wc_flags |= IB_WC_WITH_IMM;
		break;
	case BNXT_QPLIB_SWQE_TYPE_SEND_WITH_INV:
		wc->opcode = IB_WC_SEND;
		wc->wc_flags |= IB_WC_WITH_INVALIDATE;
		break;
	case BNXT_QPLIB_SWQE_TYPE_RDMA_WRITE:
		wc->opcode = IB_WC_RDMA_WRITE;
		break;
	case BNXT_QPLIB_SWQE_TYPE_RDMA_WRITE_WITH_IMM:
		wc->opcode = IB_WC_RDMA_WRITE;
		wc->wc_flags |= IB_WC_WITH_IMM;
		break;
	case BNXT_QPLIB_SWQE_TYPE_RDMA_READ:
		wc->opcode = IB_WC_RDMA_READ;
		break;
	case BNXT_QPLIB_SWQE_TYPE_ATOMIC_CMP_AND_SWP:
		wc->opcode = IB_WC_COMP_SWAP;
		break;
	case BNXT_QPLIB_SWQE_TYPE_ATOMIC_FETCH_AND_ADD:
		wc->opcode = IB_WC_FETCH_ADD;
		break;
	case BNXT_QPLIB_SWQE_TYPE_LOCAL_INV:
		wc->opcode = IB_WC_LOCAL_INV;
		break;
	case BNXT_QPLIB_SWQE_TYPE_REG_MR:
		wc->opcode = IB_WC_REG_MR;
		break;
	default:
		wc->opcode = IB_WC_SEND;
		break;
	}

	wc->status = __req_to_ib_wc_status(cqe->status);
}

static int bnxt_re_check_packet_type(u16 raweth_qp1_flags,
				     u16 raweth_qp1_flags2)
{
	bool is_udp = false, is_ipv6 = false, is_ipv4 = false;

	/* raweth_qp1_flags Bit 9-6 indicates itype */
	if ((raweth_qp1_flags & CQ_RES_RAWETH_QP1_RAWETH_QP1_FLAGS_ITYPE_ROCE)
	    != CQ_RES_RAWETH_QP1_RAWETH_QP1_FLAGS_ITYPE_ROCE)
		return -1;

	if (raweth_qp1_flags2 &
	    CQ_RES_RAWETH_QP1_RAWETH_QP1_FLAGS2_IP_CS_CALC &&
	    raweth_qp1_flags2 &
	    CQ_RES_RAWETH_QP1_RAWETH_QP1_FLAGS2_L4_CS_CALC) {
		is_udp = true;
		/* raweth_qp1_flags2 Bit 8 indicates ip_type. 0-v4 1 - v6 */
		(raweth_qp1_flags2 &
		 CQ_RES_RAWETH_QP1_RAWETH_QP1_FLAGS2_IP_TYPE) ?
			(is_ipv6 = true) : (is_ipv4 = true);
		return ((is_ipv6) ?
			 BNXT_RE_ROCEV2_IPV6_PACKET :
			 BNXT_RE_ROCEV2_IPV4_PACKET);
	} else {
		return BNXT_RE_ROCE_V1_PACKET;
	}
}

static int bnxt_re_to_ib_nw_type(int nw_type)
{
	u8 nw_hdr_type = 0xFF;

	switch (nw_type) {
	case BNXT_RE_ROCE_V1_PACKET:
		nw_hdr_type = RDMA_NETWORK_ROCE_V1;
		break;
	case BNXT_RE_ROCEV2_IPV4_PACKET:
		nw_hdr_type = RDMA_NETWORK_IPV4;
		break;
	case BNXT_RE_ROCEV2_IPV6_PACKET:
		nw_hdr_type = RDMA_NETWORK_IPV6;
		break;
	}
	return nw_hdr_type;
}

static bool bnxt_re_is_loopback_packet(struct bnxt_re_dev *rdev,
				       void *rq_hdr_buf)
{
	u8 *tmp_buf = NULL;
	struct ethhdr *eth_hdr;
	u16 eth_type;
	bool rc = false;

	tmp_buf = (u8 *)rq_hdr_buf;
	/*
	 * If dest mac is not same as I/F mac, this could be a
	 * loopback address or multicast address, check whether
	 * it is a loopback packet
	 */
	if (!ether_addr_equal(tmp_buf, rdev->netdev->dev_addr)) {
		tmp_buf += 4;
		/* Check the  ether type */
		eth_hdr = (struct ethhdr *)tmp_buf;
		eth_type = ntohs(eth_hdr->h_proto);
		switch (eth_type) {
		case ETH_P_IBOE:
			rc = true;
			break;
		case ETH_P_IP:
		case ETH_P_IPV6: {
			u32 len;
			struct udphdr *udp_hdr;

			len = (eth_type == ETH_P_IP ? sizeof(struct iphdr) :
						      sizeof(struct ipv6hdr));
			tmp_buf += sizeof(struct ethhdr) + len;
			udp_hdr = (struct udphdr *)tmp_buf;
			if (ntohs(udp_hdr->dest) ==
				    ROCE_V2_UDP_DPORT)
				rc = true;
			break;
			}
		default:
			break;
		}
	}

	return rc;
}

static int bnxt_re_process_raw_qp_pkt_rx(struct bnxt_re_qp *qp1_qp,
					 struct bnxt_qplib_cqe *cqe)
{
	struct bnxt_re_dev *rdev = qp1_qp->rdev;
	struct bnxt_re_sqp_entries *sqp_entry = NULL;
	struct bnxt_re_qp *qp = rdev->qp1_sqp;
	struct ib_send_wr *swr;
	struct ib_ud_wr udwr;
	struct ib_recv_wr rwr;
	int pkt_type = 0;
	u32 tbl_idx;
	void *rq_hdr_buf;
	dma_addr_t rq_hdr_buf_map;
	dma_addr_t shrq_hdr_buf_map;
	u32 offset = 0;
	u32 skip_bytes = 0;
	struct ib_sge s_sge[2];
	struct ib_sge r_sge[2];
	int rc;

	memset(&udwr, 0, sizeof(udwr));
	memset(&rwr, 0, sizeof(rwr));
	memset(&s_sge, 0, sizeof(s_sge));
	memset(&r_sge, 0, sizeof(r_sge));

	swr = &udwr.wr;
	tbl_idx = cqe->wr_id;

	rq_hdr_buf = qp1_qp->qplib_qp.rq_hdr_buf +
			(tbl_idx * qp1_qp->qplib_qp.rq_hdr_buf_size);
	rq_hdr_buf_map = bnxt_qplib_get_qp_buf_from_index(&qp1_qp->qplib_qp,
							  tbl_idx);

	/* Shadow QP header buffer */
	shrq_hdr_buf_map = bnxt_qplib_get_qp_buf_from_index(&qp->qplib_qp,
							    tbl_idx);
	sqp_entry = &rdev->sqp_tbl[tbl_idx];

	/* Store this cqe */
	memcpy(&sqp_entry->cqe, cqe, sizeof(struct bnxt_qplib_cqe));
	sqp_entry->qp1_qp = qp1_qp;

	/* Find packet type from the cqe */

	pkt_type = bnxt_re_check_packet_type(cqe->raweth_qp1_flags,
					     cqe->raweth_qp1_flags2);
	if (pkt_type < 0) {
		dev_err(rdev_to_dev(rdev), "Invalid packet\n");
		return -EINVAL;
	}

	/* Adjust the offset for the user buffer and post in the rq */

	if (pkt_type == BNXT_RE_ROCEV2_IPV4_PACKET)
		offset = 20;

	/*
	 * QP1 loopback packet has 4 bytes of internal header before
	 * ether header. Skip these four bytes.
	 */
	if (bnxt_re_is_loopback_packet(rdev, rq_hdr_buf))
		skip_bytes = 4;

	/* First send SGE . Skip the ether header*/
	s_sge[0].addr = rq_hdr_buf_map + BNXT_QPLIB_MAX_QP1_RQ_ETH_HDR_SIZE
			+ skip_bytes;
	s_sge[0].lkey = 0xFFFFFFFF;
	s_sge[0].length = offset ? BNXT_QPLIB_MAX_GRH_HDR_SIZE_IPV4 :
				BNXT_QPLIB_MAX_GRH_HDR_SIZE_IPV6;

	/* Second Send SGE */
	s_sge[1].addr = s_sge[0].addr + s_sge[0].length +
			BNXT_QPLIB_MAX_QP1_RQ_BDETH_HDR_SIZE;
	if (pkt_type != BNXT_RE_ROCE_V1_PACKET)
		s_sge[1].addr += 8;
	s_sge[1].lkey = 0xFFFFFFFF;
	s_sge[1].length = 256;

	/* First recv SGE */

	r_sge[0].addr = shrq_hdr_buf_map;
	r_sge[0].lkey = 0xFFFFFFFF;
	r_sge[0].length = 40;

	r_sge[1].addr = sqp_entry->sge.addr + offset;
	r_sge[1].lkey = sqp_entry->sge.lkey;
	r_sge[1].length = BNXT_QPLIB_MAX_GRH_HDR_SIZE_IPV6 + 256 - offset;

	/* Create receive work request */
	rwr.num_sge = 2;
	rwr.sg_list = r_sge;
	rwr.wr_id = tbl_idx;
	rwr.next = NULL;

	rc = bnxt_re_post_recv_shadow_qp(rdev, qp, &rwr);
	if (rc) {
		dev_err(rdev_to_dev(rdev),
			"Failed to post Rx buffers to shadow QP");
		return -ENOMEM;
	}

	swr->num_sge = 2;
	swr->sg_list = s_sge;
	swr->wr_id = tbl_idx;
	swr->opcode = IB_WR_SEND;
	swr->next = NULL;

	udwr.ah = &rdev->sqp_ah->ib_ah;
	udwr.remote_qpn = rdev->qp1_sqp->qplib_qp.id;
	udwr.remote_qkey = rdev->qp1_sqp->qplib_qp.qkey;

	/* post data received  in the send queue */
	rc = bnxt_re_post_send_shadow_qp(rdev, qp, swr);

	return 0;
}

static void bnxt_re_process_res_rawqp1_wc(struct ib_wc *wc,
					  struct bnxt_qplib_cqe *cqe)
{
	wc->opcode = IB_WC_RECV;
	wc->status = __rawqp1_to_ib_wc_status(cqe->status);
	wc->wc_flags |= IB_WC_GRH;
}

static void bnxt_re_process_res_rc_wc(struct ib_wc *wc,
				      struct bnxt_qplib_cqe *cqe)
{
	wc->opcode = IB_WC_RECV;
	wc->status = __rc_to_ib_wc_status(cqe->status);

	if (cqe->flags & CQ_RES_RC_FLAGS_IMM)
		wc->wc_flags |= IB_WC_WITH_IMM;
	if (cqe->flags & CQ_RES_RC_FLAGS_INV)
		wc->wc_flags |= IB_WC_WITH_INVALIDATE;
	if ((cqe->flags & (CQ_RES_RC_FLAGS_RDMA | CQ_RES_RC_FLAGS_IMM)) ==
	    (CQ_RES_RC_FLAGS_RDMA | CQ_RES_RC_FLAGS_IMM))
		wc->opcode = IB_WC_RECV_RDMA_WITH_IMM;
}

static void bnxt_re_process_res_shadow_qp_wc(struct bnxt_re_qp *qp,
					     struct ib_wc *wc,
					     struct bnxt_qplib_cqe *cqe)
{
	u32 tbl_idx;
	struct bnxt_re_dev *rdev = qp->rdev;
	struct bnxt_re_qp *qp1_qp = NULL;
	struct bnxt_qplib_cqe *orig_cqe = NULL;
	struct bnxt_re_sqp_entries *sqp_entry = NULL;
	int nw_type;

	tbl_idx = cqe->wr_id;

	sqp_entry = &rdev->sqp_tbl[tbl_idx];
	qp1_qp = sqp_entry->qp1_qp;
	orig_cqe = &sqp_entry->cqe;

	wc->wr_id = sqp_entry->wrid;
	wc->byte_len = orig_cqe->length;
	wc->qp = &qp1_qp->ib_qp;

	wc->ex.imm_data = orig_cqe->immdata;
	wc->src_qp = orig_cqe->src_qp;
	memcpy(wc->smac, orig_cqe->smac, ETH_ALEN);
	wc->port_num = 1;
	wc->vendor_err = orig_cqe->status;

	wc->opcode = IB_WC_RECV;
	wc->status = __rawqp1_to_ib_wc_status(orig_cqe->status);
	wc->wc_flags |= IB_WC_GRH;

	nw_type = bnxt_re_check_packet_type(orig_cqe->raweth_qp1_flags,
					    orig_cqe->raweth_qp1_flags2);
	if (nw_type >= 0) {
		wc->network_hdr_type = bnxt_re_to_ib_nw_type(nw_type);
		wc->wc_flags |= IB_WC_WITH_NETWORK_HDR_TYPE;
	}
}

static void bnxt_re_process_res_ud_wc(struct ib_wc *wc,
				      struct bnxt_qplib_cqe *cqe)
{
	wc->opcode = IB_WC_RECV;
	wc->status = __rc_to_ib_wc_status(cqe->status);

	if (cqe->flags & CQ_RES_RC_FLAGS_IMM)
		wc->wc_flags |= IB_WC_WITH_IMM;
	if (cqe->flags & CQ_RES_RC_FLAGS_INV)
		wc->wc_flags |= IB_WC_WITH_INVALIDATE;
	if ((cqe->flags & (CQ_RES_RC_FLAGS_RDMA | CQ_RES_RC_FLAGS_IMM)) ==
	    (CQ_RES_RC_FLAGS_RDMA | CQ_RES_RC_FLAGS_IMM))
		wc->opcode = IB_WC_RECV_RDMA_WITH_IMM;
}

static int send_phantom_wqe(struct bnxt_re_qp *qp)
{
	struct bnxt_qplib_qp *lib_qp = &qp->qplib_qp;
	unsigned long flags;
	int rc = 0;

	spin_lock_irqsave(&qp->sq_lock, flags);

	rc = bnxt_re_bind_fence_mw(lib_qp);
	if (!rc) {
		lib_qp->sq.phantom_wqe_cnt++;
		dev_dbg(&lib_qp->sq.hwq.pdev->dev,
			"qp %#x sq->prod %#x sw_prod %#x phantom_wqe_cnt %d\n",
			lib_qp->id, lib_qp->sq.hwq.prod,
			HWQ_CMP(lib_qp->sq.hwq.prod, &lib_qp->sq.hwq),
			lib_qp->sq.phantom_wqe_cnt);
	}

	spin_unlock_irqrestore(&qp->sq_lock, flags);
	return rc;
}

int bnxt_re_poll_cq(struct ib_cq *ib_cq, int num_entries, struct ib_wc *wc)
{
	struct bnxt_re_cq *cq = container_of(ib_cq, struct bnxt_re_cq, ib_cq);
	struct bnxt_re_qp *qp;
	struct bnxt_qplib_cqe *cqe;
	int i, ncqe, budget;
	struct bnxt_qplib_q *sq;
	struct bnxt_qplib_qp *lib_qp;
	u32 tbl_idx;
	struct bnxt_re_sqp_entries *sqp_entry = NULL;
	unsigned long flags;

	spin_lock_irqsave(&cq->cq_lock, flags);
	budget = min_t(u32, num_entries, cq->max_cql);
	num_entries = budget;
	if (!cq->cql) {
		dev_err(rdev_to_dev(cq->rdev), "POLL CQ : no CQL to use");
		goto exit;
	}
	cqe = &cq->cql[0];
	while (budget) {
		lib_qp = NULL;
		ncqe = bnxt_qplib_poll_cq(&cq->qplib_cq, cqe, budget, &lib_qp);
		if (lib_qp) {
			sq = &lib_qp->sq;
			if (sq->send_phantom) {
				qp = container_of(lib_qp,
						  struct bnxt_re_qp, qplib_qp);
				if (send_phantom_wqe(qp) == -ENOMEM)
					dev_err(rdev_to_dev(cq->rdev),
						"Phantom failed! Scheduled to send again\n");
				else
					sq->send_phantom = false;
			}
		}
		if (ncqe < budget)
			ncqe += bnxt_qplib_process_flush_list(&cq->qplib_cq,
							      cqe + ncqe,
							      budget - ncqe);

		if (!ncqe)
			break;

		for (i = 0; i < ncqe; i++, cqe++) {
			/* Transcribe each qplib_wqe back to ib_wc */
			memset(wc, 0, sizeof(*wc));

			wc->wr_id = cqe->wr_id;
			wc->byte_len = cqe->length;
			qp = container_of
				((struct bnxt_qplib_qp *)
				 (unsigned long)(cqe->qp_handle),
				 struct bnxt_re_qp, qplib_qp);
			if (!qp) {
				dev_err(rdev_to_dev(cq->rdev),
					"POLL CQ : bad QP handle");
				continue;
			}
			wc->qp = &qp->ib_qp;
			wc->ex.imm_data = cqe->immdata;
			wc->src_qp = cqe->src_qp;
			memcpy(wc->smac, cqe->smac, ETH_ALEN);
			wc->port_num = 1;
			wc->vendor_err = cqe->status;

			switch (cqe->opcode) {
			case CQ_BASE_CQE_TYPE_REQ:
				if (qp->qplib_qp.id ==
				    qp->rdev->qp1_sqp->qplib_qp.id) {
					/* Handle this completion with
					 * the stored completion
					 */
					memset(wc, 0, sizeof(*wc));
					continue;
				}
				bnxt_re_process_req_wc(wc, cqe);
				break;
			case CQ_BASE_CQE_TYPE_RES_RAWETH_QP1:
				if (!cqe->status) {
					int rc = 0;

					rc = bnxt_re_process_raw_qp_pkt_rx
								(qp, cqe);
					if (!rc) {
						memset(wc, 0, sizeof(*wc));
						continue;
					}
					cqe->status = -1;
				}
				/* Errors need not be looped back.
				 * But change the wr_id to the one
				 * stored in the table
				 */
				tbl_idx = cqe->wr_id;
				sqp_entry = &cq->rdev->sqp_tbl[tbl_idx];
				wc->wr_id = sqp_entry->wrid;
				bnxt_re_process_res_rawqp1_wc(wc, cqe);
				break;
			case CQ_BASE_CQE_TYPE_RES_RC:
				bnxt_re_process_res_rc_wc(wc, cqe);
				break;
			case CQ_BASE_CQE_TYPE_RES_UD:
				if (qp->qplib_qp.id ==
				    qp->rdev->qp1_sqp->qplib_qp.id) {
					/* Handle this completion with
					 * the stored completion
					 */
					if (cqe->status) {
						continue;
					} else {
						bnxt_re_process_res_shadow_qp_wc
								(qp, wc, cqe);
						break;
					}
				}
				bnxt_re_process_res_ud_wc(wc, cqe);
				break;
			default:
				dev_err(rdev_to_dev(cq->rdev),
					"POLL CQ : type 0x%x not handled",
					cqe->opcode);
				continue;
			}
			wc++;
			budget--;
		}
	}
exit:
	spin_unlock_irqrestore(&cq->cq_lock, flags);
	return num_entries - budget;
}

int bnxt_re_req_notify_cq(struct ib_cq *ib_cq,
			  enum ib_cq_notify_flags ib_cqn_flags)
{
	struct bnxt_re_cq *cq = container_of(ib_cq, struct bnxt_re_cq, ib_cq);
	int type = 0;

	/* Trigger on the very next completion */
	if (ib_cqn_flags & IB_CQ_NEXT_COMP)
		type = DBR_DBR_TYPE_CQ_ARMALL;
	/* Trigger on the next solicited completion */
	else if (ib_cqn_flags & IB_CQ_SOLICITED)
		type = DBR_DBR_TYPE_CQ_ARMSE;

	/* Poll to see if there are missed events */
	if ((ib_cqn_flags & IB_CQ_REPORT_MISSED_EVENTS) &&
	    !(bnxt_qplib_is_cq_empty(&cq->qplib_cq)))
		return 1;

	bnxt_qplib_req_notify_cq(&cq->qplib_cq, type);

	return 0;
}

/* Memory Regions */
struct ib_mr *bnxt_re_get_dma_mr(struct ib_pd *ib_pd, int mr_access_flags)
{
	struct bnxt_re_pd *pd = container_of(ib_pd, struct bnxt_re_pd, ib_pd);
	struct bnxt_re_dev *rdev = pd->rdev;
	struct bnxt_re_mr *mr;
	u64 pbl = 0;
	int rc;

	mr = kzalloc(sizeof(*mr), GFP_KERNEL);
	if (!mr)
		return ERR_PTR(-ENOMEM);

	mr->rdev = rdev;
	mr->qplib_mr.pd = &pd->qplib_pd;
	mr->qplib_mr.flags = __from_ib_access_flags(mr_access_flags);
	mr->qplib_mr.type = CMDQ_ALLOCATE_MRW_MRW_FLAGS_PMR;

	/* Allocate and register 0 as the address */
	rc = bnxt_qplib_alloc_mrw(&rdev->qplib_res, &mr->qplib_mr);
	if (rc)
		goto fail;

	mr->qplib_mr.hwq.level = PBL_LVL_MAX;
	mr->qplib_mr.total_size = -1; /* Infinte length */
	rc = bnxt_qplib_reg_mr(&rdev->qplib_res, &mr->qplib_mr, &pbl, 0, false);
	if (rc)
		goto fail_mr;

	mr->ib_mr.lkey = mr->qplib_mr.lkey;
	if (mr_access_flags & (IB_ACCESS_REMOTE_WRITE | IB_ACCESS_REMOTE_READ |
			       IB_ACCESS_REMOTE_ATOMIC))
		mr->ib_mr.rkey = mr->ib_mr.lkey;
	atomic_inc(&rdev->mr_count);

	return &mr->ib_mr;

fail_mr:
	bnxt_qplib_free_mrw(&rdev->qplib_res, &mr->qplib_mr);
fail:
	kfree(mr);
	return ERR_PTR(rc);
}

int bnxt_re_dereg_mr(struct ib_mr *ib_mr)
{
	struct bnxt_re_mr *mr = container_of(ib_mr, struct bnxt_re_mr, ib_mr);
	struct bnxt_re_dev *rdev = mr->rdev;
	int rc;

	rc = bnxt_qplib_free_mrw(&rdev->qplib_res, &mr->qplib_mr);
	if (rc) {
		dev_err(rdev_to_dev(rdev), "Dereg MR failed: %#x\n", rc);
		return rc;
	}

	if (mr->pages) {
		rc = bnxt_qplib_free_fast_reg_page_list(&rdev->qplib_res,
							&mr->qplib_frpl);
		kfree(mr->pages);
		mr->npages = 0;
		mr->pages = NULL;
	}
	if (!IS_ERR_OR_NULL(mr->ib_umem))
		ib_umem_release(mr->ib_umem);

	kfree(mr);
	atomic_dec(&rdev->mr_count);
	return rc;
}

static int bnxt_re_set_page(struct ib_mr *ib_mr, u64 addr)
{
	struct bnxt_re_mr *mr = container_of(ib_mr, struct bnxt_re_mr, ib_mr);

	if (unlikely(mr->npages == mr->qplib_frpl.max_pg_ptrs))
		return -ENOMEM;

	mr->pages[mr->npages++] = addr;
	return 0;
}

int bnxt_re_map_mr_sg(struct ib_mr *ib_mr, struct scatterlist *sg, int sg_nents,
		      unsigned int *sg_offset)
{
	struct bnxt_re_mr *mr = container_of(ib_mr, struct bnxt_re_mr, ib_mr);

	mr->npages = 0;
	return ib_sg_to_pages(ib_mr, sg, sg_nents, sg_offset, bnxt_re_set_page);
}

struct ib_mr *bnxt_re_alloc_mr(struct ib_pd *ib_pd, enum ib_mr_type type,
			       u32 max_num_sg)
{
	struct bnxt_re_pd *pd = container_of(ib_pd, struct bnxt_re_pd, ib_pd);
	struct bnxt_re_dev *rdev = pd->rdev;
	struct bnxt_re_mr *mr = NULL;
	int rc;

	if (type != IB_MR_TYPE_MEM_REG) {
		dev_dbg(rdev_to_dev(rdev), "MR type 0x%x not supported", type);
		return ERR_PTR(-EINVAL);
	}
	if (max_num_sg > MAX_PBL_LVL_1_PGS)
		return ERR_PTR(-EINVAL);

	mr = kzalloc(sizeof(*mr), GFP_KERNEL);
	if (!mr)
		return ERR_PTR(-ENOMEM);

	mr->rdev = rdev;
	mr->qplib_mr.pd = &pd->qplib_pd;
	mr->qplib_mr.flags = BNXT_QPLIB_FR_PMR;
	mr->qplib_mr.type = CMDQ_ALLOCATE_MRW_MRW_FLAGS_PMR;

	rc = bnxt_qplib_alloc_mrw(&rdev->qplib_res, &mr->qplib_mr);
	if (rc)
		goto fail;

	mr->ib_mr.lkey = mr->qplib_mr.lkey;
	mr->ib_mr.rkey = mr->ib_mr.lkey;

	mr->pages = kcalloc(max_num_sg, sizeof(u64), GFP_KERNEL);
	if (!mr->pages) {
		rc = -ENOMEM;
		goto fail;
	}
	rc = bnxt_qplib_alloc_fast_reg_page_list(&rdev->qplib_res,
						 &mr->qplib_frpl, max_num_sg);
	if (rc) {
		dev_err(rdev_to_dev(rdev),
			"Failed to allocate HW FR page list");
		goto fail_mr;
	}

	atomic_inc(&rdev->mr_count);
	return &mr->ib_mr;

fail_mr:
	bnxt_qplib_free_mrw(&rdev->qplib_res, &mr->qplib_mr);
fail:
	kfree(mr->pages);
	kfree(mr);
	return ERR_PTR(rc);
}

struct ib_mw *bnxt_re_alloc_mw(struct ib_pd *ib_pd, enum ib_mw_type type,
			       struct ib_udata *udata)
{
	struct bnxt_re_pd *pd = container_of(ib_pd, struct bnxt_re_pd, ib_pd);
	struct bnxt_re_dev *rdev = pd->rdev;
	struct bnxt_re_mw *mw;
	int rc;

	mw = kzalloc(sizeof(*mw), GFP_KERNEL);
	if (!mw)
		return ERR_PTR(-ENOMEM);
	mw->rdev = rdev;
	mw->qplib_mw.pd = &pd->qplib_pd;

	mw->qplib_mw.type = (type == IB_MW_TYPE_1 ?
			       CMDQ_ALLOCATE_MRW_MRW_FLAGS_MW_TYPE1 :
			       CMDQ_ALLOCATE_MRW_MRW_FLAGS_MW_TYPE2B);
	rc = bnxt_qplib_alloc_mrw(&rdev->qplib_res, &mw->qplib_mw);
	if (rc) {
		dev_err(rdev_to_dev(rdev), "Allocate MW failed!");
		goto fail;
	}
	mw->ib_mw.rkey = mw->qplib_mw.rkey;

	atomic_inc(&rdev->mw_count);
	return &mw->ib_mw;

fail:
	kfree(mw);
	return ERR_PTR(rc);
}

int bnxt_re_dealloc_mw(struct ib_mw *ib_mw)
{
	struct bnxt_re_mw *mw = container_of(ib_mw, struct bnxt_re_mw, ib_mw);
	struct bnxt_re_dev *rdev = mw->rdev;
	int rc;

	rc = bnxt_qplib_free_mrw(&rdev->qplib_res, &mw->qplib_mw);
	if (rc) {
		dev_err(rdev_to_dev(rdev), "Free MW failed: %#x\n", rc);
		return rc;
	}

	kfree(mw);
	atomic_dec(&rdev->mw_count);
	return rc;
}

/* uverbs */
struct ib_mr *bnxt_re_reg_user_mr(struct ib_pd *ib_pd, u64 start, u64 length,
				  u64 virt_addr, int mr_access_flags,
				  struct ib_udata *udata)
{
	struct bnxt_re_pd *pd = container_of(ib_pd, struct bnxt_re_pd, ib_pd);
	struct bnxt_re_dev *rdev = pd->rdev;
	struct bnxt_re_mr *mr;
	struct ib_umem *umem;
	u64 *pbl_tbl, *pbl_tbl_orig;
	int i, umem_pgs, pages, rc;
	struct scatterlist *sg;
	int entry;

	if (length > BNXT_RE_MAX_MR_SIZE) {
		dev_err(rdev_to_dev(rdev), "MR Size: %lld > Max supported:%ld\n",
			length, BNXT_RE_MAX_MR_SIZE);
		return ERR_PTR(-ENOMEM);
	}

	mr = kzalloc(sizeof(*mr), GFP_KERNEL);
	if (!mr)
		return ERR_PTR(-ENOMEM);

	mr->rdev = rdev;
	mr->qplib_mr.pd = &pd->qplib_pd;
	mr->qplib_mr.flags = __from_ib_access_flags(mr_access_flags);
	mr->qplib_mr.type = CMDQ_ALLOCATE_MRW_MRW_FLAGS_MR;

	umem = ib_umem_get(ib_pd->uobject->context, start, length,
			   mr_access_flags, 0);
	if (IS_ERR(umem)) {
		dev_err(rdev_to_dev(rdev), "Failed to get umem");
		rc = -EFAULT;
		goto free_mr;
	}
	mr->ib_umem = umem;

	rc = bnxt_qplib_alloc_mrw(&rdev->qplib_res, &mr->qplib_mr);
	if (rc) {
		dev_err(rdev_to_dev(rdev), "Failed to allocate MR");
		goto release_umem;
	}
	/* The fixed portion of the rkey is the same as the lkey */
	mr->ib_mr.rkey = mr->qplib_mr.rkey;

	mr->qplib_mr.va = virt_addr;
	umem_pgs = ib_umem_page_count(umem);
	if (!umem_pgs) {
		dev_err(rdev_to_dev(rdev), "umem is invalid!");
		rc = -EINVAL;
		goto free_mrw;
	}
	mr->qplib_mr.total_size = length;

	pbl_tbl = kcalloc(umem_pgs, sizeof(u64 *), GFP_KERNEL);
	if (!pbl_tbl) {
		rc = -EINVAL;
		goto free_mrw;
	}
	pbl_tbl_orig = pbl_tbl;

	if (umem->hugetlb) {
		dev_err(rdev_to_dev(rdev), "umem hugetlb not supported!");
		rc = -EFAULT;
		goto fail;
	}

	if (umem->page_shift != PAGE_SHIFT) {
		dev_err(rdev_to_dev(rdev), "umem page shift unsupported!");
		rc = -EFAULT;
		goto fail;
	}
	/* Map umem buf ptrs to the PBL */
	for_each_sg(umem->sg_head.sgl, sg, umem->nmap, entry) {
		pages = sg_dma_len(sg) >> umem->page_shift;
		for (i = 0; i < pages; i++, pbl_tbl++)
			*pbl_tbl = sg_dma_address(sg) + (i << umem->page_shift);
	}
	rc = bnxt_qplib_reg_mr(&rdev->qplib_res, &mr->qplib_mr, pbl_tbl_orig,
			       umem_pgs, false);
	if (rc) {
		dev_err(rdev_to_dev(rdev), "Failed to register user MR");
		goto fail;
	}

	kfree(pbl_tbl_orig);

	mr->ib_mr.lkey = mr->qplib_mr.lkey;
	mr->ib_mr.rkey = mr->qplib_mr.lkey;
	atomic_inc(&rdev->mr_count);

	return &mr->ib_mr;
fail:
	kfree(pbl_tbl_orig);
free_mrw:
	bnxt_qplib_free_mrw(&rdev->qplib_res, &mr->qplib_mr);
release_umem:
	ib_umem_release(umem);
free_mr:
	kfree(mr);
	return ERR_PTR(rc);
}

struct ib_ucontext *bnxt_re_alloc_ucontext(struct ib_device *ibdev,
					   struct ib_udata *udata)
{
	struct bnxt_re_dev *rdev = to_bnxt_re_dev(ibdev, ibdev);
	struct bnxt_re_uctx_resp resp;
	struct bnxt_re_ucontext *uctx;
	struct bnxt_qplib_dev_attr *dev_attr = &rdev->dev_attr;
	int rc;

	dev_dbg(rdev_to_dev(rdev), "ABI version requested %d",
		ibdev->uverbs_abi_ver);

	if (ibdev->uverbs_abi_ver != BNXT_RE_ABI_VERSION) {
		dev_dbg(rdev_to_dev(rdev), " is different from the device %d ",
			BNXT_RE_ABI_VERSION);
		return ERR_PTR(-EPERM);
	}

	uctx = kzalloc(sizeof(*uctx), GFP_KERNEL);
	if (!uctx)
		return ERR_PTR(-ENOMEM);

	uctx->rdev = rdev;

	uctx->shpg = (void *)__get_free_page(GFP_KERNEL);
	if (!uctx->shpg) {
		rc = -ENOMEM;
		goto fail;
	}
	spin_lock_init(&uctx->sh_lock);

	resp.dev_id = rdev->en_dev->pdev->devfn; /*Temp, Use idr_alloc instead*/
	resp.max_qp = rdev->qplib_ctx.qpc_count;
	resp.pg_size = PAGE_SIZE;
	resp.cqe_sz = sizeof(struct cq_base);
	resp.max_cqd = dev_attr->max_cq_wqes;
	resp.rsvd    = 0;

	rc = ib_copy_to_udata(udata, &resp, sizeof(resp));
	if (rc) {
		dev_err(rdev_to_dev(rdev), "Failed to copy user context");
		rc = -EFAULT;
		goto cfail;
	}

	return &uctx->ib_uctx;
cfail:
	free_page((unsigned long)uctx->shpg);
	uctx->shpg = NULL;
fail:
	kfree(uctx);
	return ERR_PTR(rc);
}

int bnxt_re_dealloc_ucontext(struct ib_ucontext *ib_uctx)
{
	struct bnxt_re_ucontext *uctx = container_of(ib_uctx,
						   struct bnxt_re_ucontext,
						   ib_uctx);

	struct bnxt_re_dev *rdev = uctx->rdev;
	int rc = 0;

	if (uctx->shpg)
		free_page((unsigned long)uctx->shpg);

	if (uctx->dpi.dbr) {
		/* Free DPI only if this is the first PD allocated by the
		 * application and mark the context dpi as NULL
		 */
		rc = bnxt_qplib_dealloc_dpi(&rdev->qplib_res,
					    &rdev->qplib_res.dpi_tbl,
					    &uctx->dpi);
		if (rc)
<<<<<<< HEAD
			dev_err(rdev_to_dev(rdev), "Deallocte HW DPI failed!");
=======
			dev_err(rdev_to_dev(rdev), "Deallocate HW DPI failed!");
>>>>>>> bb176f67
			/* Don't fail, continue*/
		uctx->dpi.dbr = NULL;
	}

	kfree(uctx);
	return 0;
}

/* Helper function to mmap the virtual memory from user app */
int bnxt_re_mmap(struct ib_ucontext *ib_uctx, struct vm_area_struct *vma)
{
	struct bnxt_re_ucontext *uctx = container_of(ib_uctx,
						   struct bnxt_re_ucontext,
						   ib_uctx);
	struct bnxt_re_dev *rdev = uctx->rdev;
	u64 pfn;

	if (vma->vm_end - vma->vm_start != PAGE_SIZE)
		return -EINVAL;

	if (vma->vm_pgoff) {
		vma->vm_page_prot = pgprot_noncached(vma->vm_page_prot);
		if (io_remap_pfn_range(vma, vma->vm_start, vma->vm_pgoff,
				       PAGE_SIZE, vma->vm_page_prot)) {
			dev_err(rdev_to_dev(rdev), "Failed to map DPI");
			return -EAGAIN;
		}
	} else {
		pfn = virt_to_phys(uctx->shpg) >> PAGE_SHIFT;
		if (remap_pfn_range(vma, vma->vm_start,
				    pfn, PAGE_SIZE, vma->vm_page_prot)) {
			dev_err(rdev_to_dev(rdev),
				"Failed to map shared page");
			return -EAGAIN;
		}
	}

	return 0;
}<|MERGE_RESOLUTION|>--- conflicted
+++ resolved
@@ -342,13 +342,7 @@
 		}
 		ctx->refcnt--;
 		if (!ctx->refcnt) {
-<<<<<<< HEAD
-			rc = bnxt_qplib_del_sgid(sgid_tbl,
-						 &sgid_tbl->tbl[ctx->idx],
-						 true);
-=======
 			rc = bnxt_qplib_del_sgid(sgid_tbl, gid_to_del, true);
->>>>>>> bb176f67
 			if (rc) {
 				dev_err(rdev_to_dev(rdev),
 					"Failed to remove GID: %#x", rc);
@@ -3406,11 +3400,7 @@
 					    &rdev->qplib_res.dpi_tbl,
 					    &uctx->dpi);
 		if (rc)
-<<<<<<< HEAD
-			dev_err(rdev_to_dev(rdev), "Deallocte HW DPI failed!");
-=======
 			dev_err(rdev_to_dev(rdev), "Deallocate HW DPI failed!");
->>>>>>> bb176f67
 			/* Don't fail, continue*/
 		uctx->dpi.dbr = NULL;
 	}
