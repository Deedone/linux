--- conflicted
+++ resolved
@@ -55,20 +55,12 @@
 	u8 effect;
 
 	u8 sensor;
-<<<<<<< HEAD
-enum {
-=======
 };
 enum sensors {
->>>>>>> 56385a12
 	SENSOR_OM6802,
 	SENSOR_OTHER,
 	SENSOR_TAS5130A,
 	SENSOR_LT168G,		/* must verify if this is the actual model */
-<<<<<<< HEAD
-} sensors;
-=======
->>>>>>> 56385a12
 };
 
 /* V4L2 controls supported by the driver */
