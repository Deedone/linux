--- conflicted
+++ resolved
@@ -165,16 +165,12 @@
 	lif->entity.ops = &lif_entity_ops;
 	lif->entity.type = VSP1_ENTITY_LIF;
 
-<<<<<<< HEAD
-	ret = vsp1_entity_init(vsp1, &lif->entity, "lif", 2, &lif_ops);
-=======
 	/* The LIF is never exposed to userspace, but media entity registration
 	 * requires a function to be set. Use PROC_VIDEO_PIXEL_FORMATTER just to
 	 * avoid triggering a WARN_ON(), the value won't be seen anywhere.
 	 */
 	ret = vsp1_entity_init(vsp1, &lif->entity, "lif", 2, &lif_ops,
 			       MEDIA_ENT_F_PROC_VIDEO_PIXEL_FORMATTER);
->>>>>>> de38aab6
 	if (ret < 0)
 		return ERR_PTR(ret);
 
