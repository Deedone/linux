--- conflicted
+++ resolved
@@ -127,16 +127,6 @@
 	struct pwm_regulator_data *drvdata = rdev_get_drvdata(rdev);
 	unsigned int ramp_delay = rdev->constraints->ramp_delay;
 	struct pwm_args pargs;
-<<<<<<< HEAD
-	int duty_cycle;
-	int ret;
-
-	pwm_get_args(drvdata->pwm, &pargs);
-	duty_cycle = pwm_voltage_to_duty_cycle_percentage(rdev, min_uV);
-
-	ret = pwm_config(drvdata->pwm, (pargs.period / 100) * duty_cycle,
-			 pargs.period);
-=======
 	unsigned int req_diff = min_uV - rdev->constraints->min_uV;
 	unsigned int diff;
 	unsigned int duty_pulse;
@@ -164,7 +154,6 @@
 	}
 
 	ret = pwm_config(drvdata->pwm, duty_pulse, pargs.period);
->>>>>>> 180aaa77
 	if (ret) {
 		dev_err(&rdev->dev, "Failed to configure PWM: %d\n", ret);
 		return ret;
