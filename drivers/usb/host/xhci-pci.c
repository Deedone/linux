// SPDX-License-Identifier: GPL-2.0
/*
 * xHCI host controller driver PCI Bus Glue.
 *
 * Copyright (C) 2008 Intel Corp.
 *
 * Author: Sarah Sharp
 * Some code borrowed from the Linux EHCI driver.
 */

#include <linux/pci.h>
#include <linux/slab.h>
#include <linux/module.h>
#include <linux/acpi.h>

#include "xhci.h"
#include "xhci-trace.h"
#include "xhci-pci.h"

#define SSIC_PORT_NUM		2
#define SSIC_PORT_CFG2		0x880c
#define SSIC_PORT_CFG2_OFFSET	0x30
#define PROG_DONE		(1 << 30)
#define SSIC_PORT_UNUSED	(1 << 31)
#define SPARSE_DISABLE_BIT	17
#define SPARSE_CNTL_ENABLE	0xC12C

/* Device for a quirk */
#define PCI_VENDOR_ID_FRESCO_LOGIC	0x1b73
#define PCI_DEVICE_ID_FRESCO_LOGIC_PDK	0x1000
#define PCI_DEVICE_ID_FRESCO_LOGIC_FL1009	0x1009
#define PCI_DEVICE_ID_FRESCO_LOGIC_FL1400	0x1400

#define PCI_VENDOR_ID_ETRON		0x1b6f
#define PCI_DEVICE_ID_EJ168		0x7023

#define PCI_DEVICE_ID_INTEL_LYNXPOINT_XHCI	0x8c31
#define PCI_DEVICE_ID_INTEL_LYNXPOINT_LP_XHCI	0x9c31
#define PCI_DEVICE_ID_INTEL_WILDCATPOINT_LP_XHCI	0x9cb1
#define PCI_DEVICE_ID_INTEL_CHERRYVIEW_XHCI		0x22b5
#define PCI_DEVICE_ID_INTEL_SUNRISEPOINT_H_XHCI		0xa12f
#define PCI_DEVICE_ID_INTEL_SUNRISEPOINT_LP_XHCI	0x9d2f
#define PCI_DEVICE_ID_INTEL_BROXTON_M_XHCI		0x0aa8
#define PCI_DEVICE_ID_INTEL_BROXTON_B_XHCI		0x1aa8
#define PCI_DEVICE_ID_INTEL_APL_XHCI			0x5aa8
#define PCI_DEVICE_ID_INTEL_DNV_XHCI			0x19d0
#define PCI_DEVICE_ID_INTEL_ALPINE_RIDGE_2C_XHCI	0x15b5
#define PCI_DEVICE_ID_INTEL_ALPINE_RIDGE_4C_XHCI	0x15b6
#define PCI_DEVICE_ID_INTEL_ALPINE_RIDGE_C_2C_XHCI	0x15db
#define PCI_DEVICE_ID_INTEL_ALPINE_RIDGE_C_4C_XHCI	0x15d4
#define PCI_DEVICE_ID_INTEL_TITAN_RIDGE_2C_XHCI		0x15e9
#define PCI_DEVICE_ID_INTEL_TITAN_RIDGE_4C_XHCI		0x15ec
#define PCI_DEVICE_ID_INTEL_TITAN_RIDGE_DD_XHCI		0x15f0
#define PCI_DEVICE_ID_INTEL_ICE_LAKE_XHCI		0x8a13
#define PCI_DEVICE_ID_INTEL_CML_XHCI			0xa3af

#define PCI_DEVICE_ID_AMD_PROMONTORYA_4			0x43b9
#define PCI_DEVICE_ID_AMD_PROMONTORYA_3			0x43ba
#define PCI_DEVICE_ID_AMD_PROMONTORYA_2			0x43bb
#define PCI_DEVICE_ID_AMD_PROMONTORYA_1			0x43bc
#define PCI_DEVICE_ID_ASMEDIA_1042_XHCI			0x1042
#define PCI_DEVICE_ID_ASMEDIA_1042A_XHCI		0x1142
#define PCI_DEVICE_ID_ASMEDIA_1142_XHCI			0x1242
#define PCI_DEVICE_ID_ASMEDIA_2142_XHCI			0x2142

static const char hcd_name[] = "xhci_hcd";

static struct hc_driver __read_mostly xhci_pci_hc_driver;

static const struct xhci_driver_overrides xhci_pci_overrides __initconst = {
	.reset = xhci_pci_setup,
};

/* called after powerup, by probe or system-pm "wakeup" */
static int xhci_pci_reinit(struct xhci_hcd *xhci, struct pci_dev *pdev)
{
	/*
	 * TODO: Implement finding debug ports later.
	 * TODO: see if there are any quirks that need to be added to handle
	 * new extended capabilities.
	 */

	/* PCI Memory-Write-Invalidate cycle support is optional (uncommon) */
	if (!pci_set_mwi(pdev))
		xhci_dbg(xhci, "MWI active\n");

	xhci_dbg(xhci, "Finished xhci_pci_reinit\n");
	return 0;
}

static void xhci_pci_quirks(struct device *dev, struct xhci_hcd *xhci)
{
	struct pci_dev		*pdev = to_pci_dev(dev);

	/* Look for vendor-specific quirks */
	if (pdev->vendor == PCI_VENDOR_ID_FRESCO_LOGIC &&
			(pdev->device == PCI_DEVICE_ID_FRESCO_LOGIC_PDK ||
			 pdev->device == PCI_DEVICE_ID_FRESCO_LOGIC_FL1400)) {
		if (pdev->device == PCI_DEVICE_ID_FRESCO_LOGIC_PDK &&
				pdev->revision == 0x0) {
			xhci->quirks |= XHCI_RESET_EP_QUIRK;
			xhci_dbg_trace(xhci, trace_xhci_dbg_quirks,
				"QUIRK: Fresco Logic xHC needs configure"
				" endpoint cmd after reset endpoint");
		}
		if (pdev->device == PCI_DEVICE_ID_FRESCO_LOGIC_PDK &&
				pdev->revision == 0x4) {
			xhci->quirks |= XHCI_SLOW_SUSPEND;
			xhci_dbg_trace(xhci, trace_xhci_dbg_quirks,
				"QUIRK: Fresco Logic xHC revision %u"
				"must be suspended extra slowly",
				pdev->revision);
		}
		if (pdev->device == PCI_DEVICE_ID_FRESCO_LOGIC_PDK)
			xhci->quirks |= XHCI_BROKEN_STREAMS;
		/* Fresco Logic confirms: all revisions of this chip do not
		 * support MSI, even though some of them claim to in their PCI
		 * capabilities.
		 */
		xhci->quirks |= XHCI_BROKEN_MSI;
		xhci_dbg_trace(xhci, trace_xhci_dbg_quirks,
				"QUIRK: Fresco Logic revision %u "
				"has broken MSI implementation",
				pdev->revision);
		xhci->quirks |= XHCI_TRUST_TX_LENGTH;
	}

	if (pdev->vendor == PCI_VENDOR_ID_FRESCO_LOGIC &&
			pdev->device == PCI_DEVICE_ID_FRESCO_LOGIC_FL1009)
		xhci->quirks |= XHCI_BROKEN_STREAMS;

	if (pdev->vendor == PCI_VENDOR_ID_NEC)
		xhci->quirks |= XHCI_NEC_HOST;

	if (pdev->vendor == PCI_VENDOR_ID_AMD && xhci->hci_version == 0x96)
		xhci->quirks |= XHCI_AMD_0x96_HOST;

	/* AMD PLL quirk */
	if (pdev->vendor == PCI_VENDOR_ID_AMD && usb_amd_quirk_pll_check())
		xhci->quirks |= XHCI_AMD_PLL_FIX;

	if (pdev->vendor == PCI_VENDOR_ID_AMD &&
		(pdev->device == 0x145c ||
		 pdev->device == 0x15e0 ||
		 pdev->device == 0x15e1 ||
		 pdev->device == 0x43bb))
		xhci->quirks |= XHCI_SUSPEND_DELAY;

	if (pdev->vendor == PCI_VENDOR_ID_AMD &&
	    (pdev->device == 0x15e0 || pdev->device == 0x15e1))
		xhci->quirks |= XHCI_SNPS_BROKEN_SUSPEND;

	if (pdev->vendor == PCI_VENDOR_ID_AMD && pdev->device == 0x15e5)
		xhci->quirks |= XHCI_DISABLE_SPARSE;

	if (pdev->vendor == PCI_VENDOR_ID_AMD)
		xhci->quirks |= XHCI_TRUST_TX_LENGTH;

	if ((pdev->vendor == PCI_VENDOR_ID_AMD) &&
		((pdev->device == PCI_DEVICE_ID_AMD_PROMONTORYA_4) ||
		(pdev->device == PCI_DEVICE_ID_AMD_PROMONTORYA_3) ||
		(pdev->device == PCI_DEVICE_ID_AMD_PROMONTORYA_2) ||
		(pdev->device == PCI_DEVICE_ID_AMD_PROMONTORYA_1)))
		xhci->quirks |= XHCI_U2_DISABLE_WAKE;

	if (pdev->vendor == PCI_VENDOR_ID_INTEL) {
		xhci->quirks |= XHCI_LPM_SUPPORT;
		xhci->quirks |= XHCI_INTEL_HOST;
		xhci->quirks |= XHCI_AVOID_BEI;
	}
	if (pdev->vendor == PCI_VENDOR_ID_INTEL &&
			pdev->device == PCI_DEVICE_ID_INTEL_PANTHERPOINT_XHCI) {
		xhci->quirks |= XHCI_EP_LIMIT_QUIRK;
		xhci->limit_active_eps = 64;
		xhci->quirks |= XHCI_SW_BW_CHECKING;
		/*
		 * PPT desktop boards DH77EB and DH77DF will power back on after
		 * a few seconds of being shutdown.  The fix for this is to
		 * switch the ports from xHCI to EHCI on shutdown.  We can't use
		 * DMI information to find those particular boards (since each
		 * vendor will change the board name), so we have to key off all
		 * PPT chipsets.
		 */
		xhci->quirks |= XHCI_SPURIOUS_REBOOT;
	}
	if (pdev->vendor == PCI_VENDOR_ID_INTEL &&
		(pdev->device == PCI_DEVICE_ID_INTEL_LYNXPOINT_LP_XHCI ||
		 pdev->device == PCI_DEVICE_ID_INTEL_WILDCATPOINT_LP_XHCI)) {
		xhci->quirks |= XHCI_SPURIOUS_REBOOT;
		xhci->quirks |= XHCI_SPURIOUS_WAKEUP;
	}
	if (pdev->vendor == PCI_VENDOR_ID_INTEL &&
		(pdev->device == PCI_DEVICE_ID_INTEL_SUNRISEPOINT_LP_XHCI ||
		 pdev->device == PCI_DEVICE_ID_INTEL_SUNRISEPOINT_H_XHCI ||
		 pdev->device == PCI_DEVICE_ID_INTEL_CHERRYVIEW_XHCI ||
		 pdev->device == PCI_DEVICE_ID_INTEL_BROXTON_M_XHCI ||
		 pdev->device == PCI_DEVICE_ID_INTEL_BROXTON_B_XHCI ||
		 pdev->device == PCI_DEVICE_ID_INTEL_APL_XHCI ||
		 pdev->device == PCI_DEVICE_ID_INTEL_DNV_XHCI ||
		 pdev->device == PCI_DEVICE_ID_INTEL_CML_XHCI)) {
		xhci->quirks |= XHCI_PME_STUCK_QUIRK;
	}
	if (pdev->vendor == PCI_VENDOR_ID_INTEL &&
	    pdev->device == PCI_DEVICE_ID_INTEL_CHERRYVIEW_XHCI)
		xhci->quirks |= XHCI_SSIC_PORT_UNUSED;
	if (pdev->vendor == PCI_VENDOR_ID_INTEL &&
	    (pdev->device == PCI_DEVICE_ID_INTEL_CHERRYVIEW_XHCI ||
	     pdev->device == PCI_DEVICE_ID_INTEL_SUNRISEPOINT_LP_XHCI ||
	     pdev->device == PCI_DEVICE_ID_INTEL_APL_XHCI))
		xhci->quirks |= XHCI_INTEL_USB_ROLE_SW;
	if (pdev->vendor == PCI_VENDOR_ID_INTEL &&
	    (pdev->device == PCI_DEVICE_ID_INTEL_CHERRYVIEW_XHCI ||
	     pdev->device == PCI_DEVICE_ID_INTEL_SUNRISEPOINT_LP_XHCI ||
	     pdev->device == PCI_DEVICE_ID_INTEL_SUNRISEPOINT_H_XHCI ||
	     pdev->device == PCI_DEVICE_ID_INTEL_APL_XHCI ||
	     pdev->device == PCI_DEVICE_ID_INTEL_DNV_XHCI))
		xhci->quirks |= XHCI_MISSING_CAS;

	if (pdev->vendor == PCI_VENDOR_ID_INTEL &&
	    (pdev->device == PCI_DEVICE_ID_INTEL_ALPINE_RIDGE_2C_XHCI ||
	     pdev->device == PCI_DEVICE_ID_INTEL_ALPINE_RIDGE_4C_XHCI ||
	     pdev->device == PCI_DEVICE_ID_INTEL_ALPINE_RIDGE_C_2C_XHCI ||
	     pdev->device == PCI_DEVICE_ID_INTEL_ALPINE_RIDGE_C_4C_XHCI ||
	     pdev->device == PCI_DEVICE_ID_INTEL_TITAN_RIDGE_2C_XHCI ||
	     pdev->device == PCI_DEVICE_ID_INTEL_TITAN_RIDGE_4C_XHCI ||
	     pdev->device == PCI_DEVICE_ID_INTEL_TITAN_RIDGE_DD_XHCI ||
	     pdev->device == PCI_DEVICE_ID_INTEL_ICE_LAKE_XHCI))
		xhci->quirks |= XHCI_DEFAULT_PM_RUNTIME_ALLOW;

	if (pdev->vendor == PCI_VENDOR_ID_ETRON &&
			pdev->device == PCI_DEVICE_ID_EJ168) {
		xhci->quirks |= XHCI_RESET_ON_RESUME;
		xhci->quirks |= XHCI_TRUST_TX_LENGTH;
		xhci->quirks |= XHCI_BROKEN_STREAMS;
	}
	if (pdev->vendor == PCI_VENDOR_ID_RENESAS &&
	    pdev->device == 0x0014) {
		xhci->quirks |= XHCI_TRUST_TX_LENGTH;
		xhci->quirks |= XHCI_ZERO_64B_REGS;
	}
	if (pdev->vendor == PCI_VENDOR_ID_RENESAS &&
	    pdev->device == 0x0015) {
		xhci->quirks |= XHCI_RESET_ON_RESUME;
		xhci->quirks |= XHCI_ZERO_64B_REGS;
	}
	if (pdev->vendor == PCI_VENDOR_ID_VIA)
		xhci->quirks |= XHCI_RESET_ON_RESUME;

	/* See https://bugzilla.kernel.org/show_bug.cgi?id=79511 */
	if (pdev->vendor == PCI_VENDOR_ID_VIA &&
			pdev->device == 0x3432)
		xhci->quirks |= XHCI_BROKEN_STREAMS;

	if (pdev->vendor == PCI_VENDOR_ID_ASMEDIA &&
		pdev->device == PCI_DEVICE_ID_ASMEDIA_1042_XHCI)
		xhci->quirks |= XHCI_BROKEN_STREAMS;
	if (pdev->vendor == PCI_VENDOR_ID_ASMEDIA &&
		pdev->device == PCI_DEVICE_ID_ASMEDIA_1042A_XHCI)
		xhci->quirks |= XHCI_TRUST_TX_LENGTH;
	if (pdev->vendor == PCI_VENDOR_ID_ASMEDIA &&
	    (pdev->device == PCI_DEVICE_ID_ASMEDIA_1142_XHCI ||
	     pdev->device == PCI_DEVICE_ID_ASMEDIA_2142_XHCI))
		xhci->quirks |= XHCI_NO_64BIT_SUPPORT;

	if (pdev->vendor == PCI_VENDOR_ID_ASMEDIA &&
		pdev->device == PCI_DEVICE_ID_ASMEDIA_1042A_XHCI)
		xhci->quirks |= XHCI_ASMEDIA_MODIFY_FLOWCONTROL;

	if (pdev->vendor == PCI_VENDOR_ID_TI && pdev->device == 0x8241)
		xhci->quirks |= XHCI_LIMIT_ENDPOINT_INTERVAL_7;

	if ((pdev->vendor == PCI_VENDOR_ID_BROADCOM ||
	     pdev->vendor == PCI_VENDOR_ID_CAVIUM) &&
	     pdev->device == 0x9026)
		xhci->quirks |= XHCI_RESET_PLL_ON_DISCONNECT;

	if (xhci->quirks & XHCI_RESET_ON_RESUME)
		xhci_dbg_trace(xhci, trace_xhci_dbg_quirks,
				"QUIRK: Resetting on resume");
}

#ifdef CONFIG_ACPI
static void xhci_pme_acpi_rtd3_enable(struct pci_dev *dev)
{
	static const guid_t intel_dsm_guid =
		GUID_INIT(0xac340cb7, 0xe901, 0x45bf,
			  0xb7, 0xe6, 0x2b, 0x34, 0xec, 0x93, 0x1e, 0x23);
	union acpi_object *obj;

	obj = acpi_evaluate_dsm(ACPI_HANDLE(&dev->dev), &intel_dsm_guid, 3, 1,
				NULL);
	ACPI_FREE(obj);
}
#else
static void xhci_pme_acpi_rtd3_enable(struct pci_dev *dev) { }
#endif /* CONFIG_ACPI */

/* called during probe() after chip reset completes */
int xhci_pci_setup(struct usb_hcd *hcd)
{
	struct xhci_hcd		*xhci;
	struct pci_dev		*pdev = to_pci_dev(hcd->self.controller);
	int			retval;

	xhci = hcd_to_xhci(hcd);
	if (!xhci->sbrn)
		pci_read_config_byte(pdev, XHCI_SBRN_OFFSET, &xhci->sbrn);

	/* imod_interval is the interrupt moderation value in nanoseconds. */
	xhci->imod_interval = 40000;

	retval = xhci_gen_setup(hcd, xhci_pci_quirks);
	if (retval)
		return retval;

	if (!usb_hcd_is_primary_hcd(hcd))
		return 0;

	if (xhci->quirks & XHCI_PME_STUCK_QUIRK)
		xhci_pme_acpi_rtd3_enable(pdev);

	xhci_dbg(xhci, "Got SBRN %u\n", (unsigned int) xhci->sbrn);

	/* Find any debug ports */
	return xhci_pci_reinit(xhci, pdev);
}
EXPORT_SYMBOL_GPL(xhci_pci_setup);

/*
 * We need to register our own PCI probe function (instead of the USB core's
 * function) in order to create a second roothub under xHCI.
 */
int xhci_pci_probe(struct pci_dev *dev, const struct pci_device_id *id)
{
	int retval;
	struct xhci_hcd *xhci;
	struct hc_driver *driver;
	struct usb_hcd *hcd;

	driver = (struct hc_driver *)id->driver_data;

	/* Prevent runtime suspending between USB-2 and USB-3 initialization */
	pm_runtime_get_noresume(&dev->dev);

	/* Register the USB 2.0 roothub.
	 * FIXME: USB core must know to register the USB 2.0 roothub first.
	 * This is sort of silly, because we could just set the HCD driver flags
	 * to say USB 2.0, but I'm not sure what the implications would be in
	 * the other parts of the HCD code.
	 */
	retval = usb_hcd_pci_probe(dev, id);

	if (retval)
		goto put_runtime_pm;

	/* USB 2.0 roothub is stored in the PCI device now. */
	hcd = dev_get_drvdata(&dev->dev);
	xhci = hcd_to_xhci(hcd);
	xhci->shared_hcd = usb_create_shared_hcd(driver, &dev->dev,
				pci_name(dev), hcd);
	if (!xhci->shared_hcd) {
		retval = -ENOMEM;
		goto dealloc_usb2_hcd;
	}

	retval = xhci_ext_cap_init(xhci);
	if (retval)
		goto put_usb3_hcd;

	retval = usb_add_hcd(xhci->shared_hcd, dev->irq,
			IRQF_SHARED);
	if (retval)
		goto put_usb3_hcd;
	/* Roothub already marked as USB 3.0 speed */

	if (!(xhci->quirks & XHCI_BROKEN_STREAMS) &&
			HCC_MAX_PSA(xhci->hcc_params) >= 4)
		xhci->shared_hcd->can_do_streams = 1;

	/* USB-2 and USB-3 roothubs initialized, allow runtime pm suspend */
	pm_runtime_put_noidle(&dev->dev);

	if (xhci->quirks & XHCI_DEFAULT_PM_RUNTIME_ALLOW)
		pm_runtime_allow(&dev->dev);

	return 0;

put_usb3_hcd:
	usb_put_hcd(xhci->shared_hcd);
dealloc_usb2_hcd:
	usb_hcd_pci_remove(dev);
put_runtime_pm:
	pm_runtime_put_noidle(&dev->dev);
	return retval;
}
EXPORT_SYMBOL_GPL(xhci_pci_probe);

void xhci_pci_remove(struct pci_dev *dev)
{
	struct xhci_hcd *xhci;

	xhci = hcd_to_xhci(pci_get_drvdata(dev));
	xhci->xhc_state |= XHCI_STATE_REMOVING;

	if (xhci->quirks & XHCI_DEFAULT_PM_RUNTIME_ALLOW)
		pm_runtime_forbid(&dev->dev);

	if (xhci->shared_hcd) {
		usb_remove_hcd(xhci->shared_hcd);
		usb_put_hcd(xhci->shared_hcd);
		xhci->shared_hcd = NULL;
	}

	/* Workaround for spurious wakeups at shutdown with HSW */
	if (xhci->quirks & XHCI_SPURIOUS_WAKEUP)
		pci_set_power_state(dev, PCI_D3hot);

	usb_hcd_pci_remove(dev);
}
EXPORT_SYMBOL_GPL(xhci_pci_remove);

#ifdef CONFIG_PM
/*
 * In some Intel xHCI controllers, in order to get D3 working,
 * through a vendor specific SSIC CONFIG register at offset 0x883c,
 * SSIC PORT need to be marked as "unused" before putting xHCI
 * into D3. After D3 exit, the SSIC port need to be marked as "used".
 * Without this change, xHCI might not enter D3 state.
 */
static void xhci_ssic_port_unused_quirk(struct usb_hcd *hcd, bool suspend)
{
	struct xhci_hcd	*xhci = hcd_to_xhci(hcd);
	u32 val;
	void __iomem *reg;
	int i;

	for (i = 0; i < SSIC_PORT_NUM; i++) {
		reg = (void __iomem *) xhci->cap_regs +
				SSIC_PORT_CFG2 +
				i * SSIC_PORT_CFG2_OFFSET;

		/* Notify SSIC that SSIC profile programming is not done. */
		val = readl(reg) & ~PROG_DONE;
		writel(val, reg);

		/* Mark SSIC port as unused(suspend) or used(resume) */
		val = readl(reg);
		if (suspend)
			val |= SSIC_PORT_UNUSED;
		else
			val &= ~SSIC_PORT_UNUSED;
		writel(val, reg);

		/* Notify SSIC that SSIC profile programming is done */
		val = readl(reg) | PROG_DONE;
		writel(val, reg);
		readl(reg);
	}
}

/*
 * Make sure PME works on some Intel xHCI controllers by writing 1 to clear
 * the Internal PME flag bit in vendor specific PMCTRL register at offset 0x80a4
 */
static void xhci_pme_quirk(struct usb_hcd *hcd)
{
	struct xhci_hcd	*xhci = hcd_to_xhci(hcd);
	void __iomem *reg;
	u32 val;

	reg = (void __iomem *) xhci->cap_regs + 0x80a4;
	val = readl(reg);
	writel(val | BIT(28), reg);
	readl(reg);
}

<<<<<<< HEAD
int xhci_pci_suspend(struct usb_hcd *hcd, bool do_wakeup)
=======
static void xhci_sparse_control_quirk(struct usb_hcd *hcd)
{
	u32 reg;

	reg = readl(hcd->regs + SPARSE_CNTL_ENABLE);
	reg &= ~BIT(SPARSE_DISABLE_BIT);
	writel(reg, hcd->regs + SPARSE_CNTL_ENABLE);
}

static int xhci_pci_suspend(struct usb_hcd *hcd, bool do_wakeup)
>>>>>>> 6e97ed6e
{
	struct xhci_hcd	*xhci = hcd_to_xhci(hcd);
	struct pci_dev		*pdev = to_pci_dev(hcd->self.controller);
	int			ret;

	/*
	 * Systems with the TI redriver that loses port status change events
	 * need to have the registers polled during D3, so avoid D3cold.
	 */
	if (xhci->quirks & XHCI_COMP_MODE_QUIRK)
		pci_d3cold_disable(pdev);

	if (xhci->quirks & XHCI_PME_STUCK_QUIRK)
		xhci_pme_quirk(hcd);

	if (xhci->quirks & XHCI_SSIC_PORT_UNUSED)
		xhci_ssic_port_unused_quirk(hcd, true);

	if (xhci->quirks & XHCI_DISABLE_SPARSE)
		xhci_sparse_control_quirk(hcd);

	ret = xhci_suspend(xhci, do_wakeup);
	if (ret && (xhci->quirks & XHCI_SSIC_PORT_UNUSED))
		xhci_ssic_port_unused_quirk(hcd, false);

	return ret;
}
EXPORT_SYMBOL_GPL(xhci_pci_suspend);

int xhci_pci_resume(struct usb_hcd *hcd, bool hibernated)
{
	struct xhci_hcd		*xhci = hcd_to_xhci(hcd);
	struct pci_dev		*pdev = to_pci_dev(hcd->self.controller);
	int			retval = 0;

	/* The BIOS on systems with the Intel Panther Point chipset may or may
	 * not support xHCI natively.  That means that during system resume, it
	 * may switch the ports back to EHCI so that users can use their
	 * keyboard to select a kernel from GRUB after resume from hibernate.
	 *
	 * The BIOS is supposed to remember whether the OS had xHCI ports
	 * enabled before resume, and switch the ports back to xHCI when the
	 * BIOS/OS semaphore is written, but we all know we can't trust BIOS
	 * writers.
	 *
	 * Unconditionally switch the ports back to xHCI after a system resume.
	 * It should not matter whether the EHCI or xHCI controller is
	 * resumed first. It's enough to do the switchover in xHCI because
	 * USB core won't notice anything as the hub driver doesn't start
	 * running again until after all the devices (including both EHCI and
	 * xHCI host controllers) have been resumed.
	 */

	if (pdev->vendor == PCI_VENDOR_ID_INTEL)
		usb_enable_intel_xhci_ports(pdev);

	if (xhci->quirks & XHCI_SSIC_PORT_UNUSED)
		xhci_ssic_port_unused_quirk(hcd, false);

	if (xhci->quirks & XHCI_PME_STUCK_QUIRK)
		xhci_pme_quirk(hcd);

	retval = xhci_resume(xhci, hibernated);
	return retval;
}

static void xhci_pci_shutdown(struct usb_hcd *hcd)
{
	struct xhci_hcd		*xhci = hcd_to_xhci(hcd);
	struct pci_dev		*pdev = to_pci_dev(hcd->self.controller);

	xhci_shutdown(hcd);

	/* Yet another workaround for spurious wakeups at shutdown with HSW */
	if (xhci->quirks & XHCI_SPURIOUS_WAKEUP)
		pci_set_power_state(pdev, PCI_D3hot);
}
EXPORT_SYMBOL_GPL(xhci_pci_resume);
#endif /* CONFIG_PM */

/*-------------------------------------------------------------------------*/

/* PCI driver selection metadata; PCI hotplugging uses this */
static const struct pci_device_id pci_ids[] = { {
	/* handle any USB 3.0 xHCI controller */
	PCI_DEVICE_CLASS(PCI_CLASS_SERIAL_USB_XHCI, ~0),
	.driver_data =	(unsigned long) &xhci_pci_hc_driver,
	},
	{ /* end: all zeroes */ }
};
MODULE_DEVICE_TABLE(pci, pci_ids);

/* pci driver glue; this is a "new style" PCI driver module */
static struct pci_driver xhci_pci_driver = {
	.name =		(char *) hcd_name,
	.id_table =	pci_ids,

	.probe =	xhci_pci_probe,
	.remove =	xhci_pci_remove,
	/* suspend and resume implemented later */

	.shutdown = 	usb_hcd_pci_shutdown,
#ifdef CONFIG_PM
	.driver = {
		.pm = &usb_hcd_pci_pm_ops
	},
#endif
};

static int __init xhci_pci_init(void)
{
	xhci_init_driver(&xhci_pci_hc_driver, &xhci_pci_overrides);
#ifdef CONFIG_PM
	xhci_pci_hc_driver.pci_suspend = xhci_pci_suspend;
	xhci_pci_hc_driver.pci_resume = xhci_pci_resume;
	xhci_pci_hc_driver.shutdown = xhci_pci_shutdown;
#endif
	return pci_register_driver(&xhci_pci_driver);
}
module_init(xhci_pci_init);

static void __exit xhci_pci_exit(void)
{
	pci_unregister_driver(&xhci_pci_driver);
}
module_exit(xhci_pci_exit);

MODULE_DESCRIPTION("xHCI PCI Host Controller Driver");
MODULE_LICENSE("GPL");<|MERGE_RESOLUTION|>--- conflicted
+++ resolved
@@ -474,9 +474,6 @@
 	readl(reg);
 }
 
-<<<<<<< HEAD
-int xhci_pci_suspend(struct usb_hcd *hcd, bool do_wakeup)
-=======
 static void xhci_sparse_control_quirk(struct usb_hcd *hcd)
 {
 	u32 reg;
@@ -486,8 +483,7 @@
 	writel(reg, hcd->regs + SPARSE_CNTL_ENABLE);
 }
 
-static int xhci_pci_suspend(struct usb_hcd *hcd, bool do_wakeup)
->>>>>>> 6e97ed6e
+int xhci_pci_suspend(struct usb_hcd *hcd, bool do_wakeup)
 {
 	struct xhci_hcd	*xhci = hcd_to_xhci(hcd);
 	struct pci_dev		*pdev = to_pci_dev(hcd->self.controller);
