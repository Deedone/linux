--- conflicted
+++ resolved
@@ -1134,64 +1134,8 @@
 	if (!recv_workqueue)
 		return -ENOMEM;
 
-<<<<<<< HEAD
-	for (i = 0; i < nbds_max; i++) {
-		struct request_queue *q;
-		struct gendisk *disk = alloc_disk(1 << part_shift);
-		if (!disk)
-			goto out;
-		nbd_dev[i].disk = disk;
-
-		nbd_dev[i].tag_set.ops = &nbd_mq_ops;
-		nbd_dev[i].tag_set.nr_hw_queues = 1;
-		nbd_dev[i].tag_set.queue_depth = 128;
-		nbd_dev[i].tag_set.numa_node = NUMA_NO_NODE;
-		nbd_dev[i].tag_set.cmd_size = sizeof(struct nbd_cmd);
-		nbd_dev[i].tag_set.flags = BLK_MQ_F_SHOULD_MERGE |
-			BLK_MQ_F_SG_MERGE | BLK_MQ_F_BLOCKING;
-		nbd_dev[i].tag_set.driver_data = &nbd_dev[i];
-
-		err = blk_mq_alloc_tag_set(&nbd_dev[i].tag_set);
-		if (err) {
-			put_disk(disk);
-			goto out;
-		}
-
-		/*
-		 * The new linux 2.5 block layer implementation requires
-		 * every gendisk to have its very own request_queue struct.
-		 * These structs are big so we dynamically allocate them.
-		 */
-		q = blk_mq_init_queue(&nbd_dev[i].tag_set);
-		if (IS_ERR(q)) {
-			blk_mq_free_tag_set(&nbd_dev[i].tag_set);
-			put_disk(disk);
-			goto out;
-		}
-		disk->queue = q;
-
-		/*
-		 * Tell the block layer that we are not a rotational device
-		 */
-		queue_flag_set_unlocked(QUEUE_FLAG_NONROT, disk->queue);
-		queue_flag_clear_unlocked(QUEUE_FLAG_ADD_RANDOM, disk->queue);
-		disk->queue->limits.discard_granularity = 512;
-		blk_queue_max_discard_sectors(disk->queue, UINT_MAX);
-		disk->queue->limits.discard_zeroes_data = 0;
-		blk_queue_max_hw_sectors(disk->queue, 65536);
-		disk->queue->limits.max_sectors = 256;
-	}
-
-	if (register_blkdev(NBD_MAJOR, "nbd")) {
-		err = -EIO;
-		goto out;
-	}
-
-	printk(KERN_INFO "nbd: registered device at major %d\n", NBD_MAJOR);
-=======
 	if (register_blkdev(NBD_MAJOR, "nbd"))
 		return -EIO;
->>>>>>> 7520872c
 
 	nbd_dbg_init();
 
