--- conflicted
+++ resolved
@@ -808,13 +808,9 @@
  */
 void i2c_unregister_device(struct i2c_client *client)
 {
-<<<<<<< HEAD
 	if (!client)
 		return;
-	if (client->dev.of_node)
-=======
 	if (client->dev.of_node) {
->>>>>>> 4cea13b6
 		of_node_clear_flag(client->dev.of_node, OF_POPULATED);
 		of_node_put(client->dev.of_node);
 	}
