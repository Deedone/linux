--- conflicted
+++ resolved
@@ -784,17 +784,7 @@
 		goto out_remove;
 	}
 
-<<<<<<< HEAD
-=======
-	if (qeth_is_diagass_supported(card, QETH_DIAGS_CMD_TRAP)) {
-		if (card->info.hwtrap &&
-		    qeth_hw_trap(card, QETH_DIAGS_TRAP_ARM))
-			card->info.hwtrap = 0;
-	} else
-		card->info.hwtrap = 0;
-
 	mutex_lock(&card->sbp_lock);
->>>>>>> 34c36f45
 	qeth_bridgeport_query_support(card);
 	if (card->options.sbp.supported_funcs)
 		dev_info(&card->gdev->dev,
