--- conflicted
+++ resolved
@@ -1595,11 +1595,7 @@
 #endif
 
 /* Tune DC servo configuration */
-<<<<<<< HEAD
-static const struct reg_default wm8993_regmap_patch[] = {
-=======
-static struct reg_sequence wm8993_regmap_patch[] = {
->>>>>>> 8019ff6c
+static const struct reg_sequence wm8993_regmap_patch[] = {
 	{ 0x44, 3 },
 	{ 0x56, 3 },
 	{ 0x44, 0 },
